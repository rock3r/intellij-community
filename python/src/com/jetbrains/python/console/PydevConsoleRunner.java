/*
 * Copyright 2000-2015 JetBrains s.r.o.
 *
 * Licensed under the Apache License, Version 2.0 (the "License");
 * you may not use this file except in compliance with the License.
 * You may obtain a copy of the License at
 *
 * http://www.apache.org/licenses/LICENSE-2.0
 *
 * Unless required by applicable law or agreed to in writing, software
 * distributed under the License is distributed on an "AS IS" BASIS,
 * WITHOUT WARRANTIES OR CONDITIONS OF ANY KIND, either express or implied.
 * See the License for the specific language governing permissions and
 * limitations under the License.
 */
package com.jetbrains.python.console;

import com.google.common.base.CharMatcher;
import com.google.common.base.Function;
import com.google.common.base.Joiner;
import com.google.common.collect.Collections2;
import com.intellij.execution.ExecutionException;
import com.intellij.execution.ExecutionHelper;
import com.intellij.execution.Executor;
import com.intellij.execution.configurations.EncodingEnvironmentUtil;
import com.intellij.execution.configurations.GeneralCommandLine;
import com.intellij.execution.configurations.ParamsGroup;
import com.intellij.execution.console.ConsoleHistoryController;
import com.intellij.execution.console.LanguageConsoleView;
import com.intellij.execution.console.ProcessBackedConsoleExecuteActionHandler;
import com.intellij.execution.process.ProcessAdapter;
import com.intellij.execution.process.ProcessEvent;
import com.intellij.execution.process.ProcessOutputTypes;
import com.intellij.execution.runners.AbstractConsoleRunnerWithHistory;
import com.intellij.execution.ui.RunContentDescriptor;
import com.intellij.icons.AllIcons;
import com.intellij.lang.ASTNode;
import com.intellij.openapi.actionSystem.*;
import com.intellij.openapi.application.ApplicationManager;
import com.intellij.openapi.application.Result;
import com.intellij.openapi.command.WriteCommandAction;
import com.intellij.openapi.diagnostic.Logger;
import com.intellij.openapi.editor.Caret;
import com.intellij.openapi.editor.Editor;
import com.intellij.openapi.editor.actionSystem.EditorAction;
import com.intellij.openapi.editor.actionSystem.EditorWriteActionHandler;
import com.intellij.openapi.editor.actions.SplitLineAction;
import com.intellij.openapi.editor.ex.EditorEx;
import com.intellij.openapi.fileEditor.FileDocumentManager;
import com.intellij.openapi.module.Module;
import com.intellij.openapi.module.ModuleManager;
import com.intellij.openapi.progress.ProgressIndicator;
import com.intellij.openapi.progress.ProgressManager;
import com.intellij.openapi.progress.Task;
import com.intellij.openapi.project.DumbAware;
import com.intellij.openapi.project.DumbAwareAction;
import com.intellij.openapi.project.Project;
import com.intellij.openapi.projectRoots.Sdk;
import com.intellij.openapi.ui.Messages;
import com.intellij.openapi.util.Couple;
import com.intellij.openapi.util.Key;
import com.intellij.openapi.util.Pair;
import com.intellij.openapi.util.io.StreamUtil;
import com.intellij.openapi.vfs.CharsetToolkit;
import com.intellij.openapi.vfs.VirtualFile;
import com.intellij.openapi.vfs.encoding.EncodingProjectManager;
import com.intellij.psi.PsiElement;
import com.intellij.psi.PsiFile;
import com.intellij.remote.RemoteSshProcess;
import com.intellij.testFramework.LightVirtualFile;
import com.intellij.util.ArrayUtil;
import com.intellij.util.IJSwingUtilities;
import com.intellij.util.PathMapper;
import com.intellij.util.TimeoutUtil;
import com.intellij.util.containers.ContainerUtil;
import com.intellij.util.net.NetUtils;
import com.intellij.util.ui.UIUtil;
import com.intellij.xdebugger.XDebugProcess;
import com.intellij.xdebugger.XDebugProcessStarter;
import com.intellij.xdebugger.XDebugSession;
import com.intellij.xdebugger.XDebuggerManager;
import com.jetbrains.python.PythonHelper;
import com.jetbrains.python.console.completion.PydevConsoleElement;
import com.jetbrains.python.console.parsing.PythonConsoleData;
import com.jetbrains.python.console.pydev.ConsoleCommunication;
import com.jetbrains.python.console.pydev.ConsoleCommunicationListener;
import com.jetbrains.python.debugger.PyDebugRunner;
import com.jetbrains.python.debugger.PySourcePosition;
import com.jetbrains.python.remote.PyRemotePathMapper;
import com.jetbrains.python.remote.PyRemoteSdkAdditionalDataBase;
import com.jetbrains.python.remote.PyRemoteSdkCredentials;
import com.jetbrains.python.remote.PythonRemoteInterpreterManager;
import com.jetbrains.python.run.PythonCommandLineState;
import com.jetbrains.python.run.PythonTracebackFilter;
import com.jetbrains.python.sdk.PySdkUtil;
import com.jetbrains.python.sdk.PythonSdkType;
import com.jetbrains.python.sdk.flavors.PythonSdkFlavor;
import icons.PythonIcons;
import org.apache.xmlrpc.XmlRpcException;
import org.jetbrains.annotations.NotNull;
import org.jetbrains.annotations.Nullable;

import java.awt.event.InputEvent;
import java.awt.event.KeyEvent;
import java.io.File;
import java.io.IOException;
import java.net.ServerSocket;
import java.nio.charset.Charset;
import java.util.*;

import static com.jetbrains.python.sdk.PythonEnvUtil.setPythonIOEncoding;
import static com.jetbrains.python.sdk.PythonEnvUtil.setPythonUnbuffered;

/**
 * @author oleg
 */
public class PydevConsoleRunner extends AbstractConsoleRunnerWithHistory<PythonConsoleView> {
  public static final String WORKING_DIR_ENV = "WORKING_DIR_AND_PYTHON_PATHS";
  public static final String CONSOLE_START_COMMAND = "import sys; print('Python %s on %s' % (sys.version, sys.platform))\n" +
                                                     "sys.path.extend([" + WORKING_DIR_ENV + "])\n";
  private static final Logger LOG = Logger.getInstance(PydevConsoleRunner.class.getName());
  @SuppressWarnings("SpellCheckingInspection")
  public static final String PYDEV_PYDEVCONSOLE_PY = "pydev/pydevconsole.py";
  public static final int PORTS_WAITING_TIMEOUT = 20000;

  private Sdk mySdk;
  private GeneralCommandLine myGeneralCommandLine;
  protected int[] myPorts;
  private PydevConsoleCommunication myPydevConsoleCommunication;
  private PyConsoleProcessHandler myProcessHandler;
  protected PydevConsoleExecuteActionHandler myConsoleExecuteActionHandler;
  private List<ConsoleListener> myConsoleListeners = ContainerUtil.createLockFreeCopyOnWriteList();
  private final PyConsoleType myConsoleType;
  private Map<String, String> myEnvironmentVariables;
  private String myCommandLine;
  private String[] myStatementsToExecute = ArrayUtil.EMPTY_STRING_ARRAY;

  public static Key<ConsoleCommunication> CONSOLE_KEY = new Key<ConsoleCommunication>("PYDEV_CONSOLE_KEY");

  public static Key<Sdk> CONSOLE_SDK = new Key<Sdk>("PYDEV_CONSOLE_SDK_KEY");

  private static final long APPROPRIATE_TO_WAIT = 60000;
  private PyRemoteSdkCredentials myRemoteCredentials;

  private String myConsoleTitle = null;

  public PydevConsoleRunner(@NotNull final Project project,
                            @NotNull Sdk sdk, @NotNull final PyConsoleType consoleType,
                            @Nullable final String workingDir,
                            Map<String, String> environmentVariables, String... statementsToExecute) {
    super(project, consoleType.getTitle(), workingDir);
    mySdk = sdk;
    myConsoleType = consoleType;
    myEnvironmentVariables = environmentVariables;
    myStatementsToExecute = statementsToExecute;
  }

  @Nullable
  public static PathMapper getPathMapper(Project project, Sdk sdk) {
    if (PySdkUtil.isRemote(sdk)) {
      PythonRemoteInterpreterManager instance = PythonRemoteInterpreterManager.getInstance();
      if (instance != null) {
        //noinspection ConstantConditions
        return instance.setupMappings(project, (PyRemoteSdkAdditionalDataBase)sdk.getSdkAdditionalData(), null);
      }
    }
    return null;
  }

  @NotNull
  public static Pair<Sdk, Module> findPythonSdkAndModule(@NotNull Project project, @Nullable Module contextModule) {
    Sdk sdk = null;
    Module module = null;
    PyConsoleOptions.PyConsoleSettings settings = PyConsoleOptions.getInstance(project).getPythonConsoleSettings();
    String sdkHome = settings.getSdkHome();
    if (sdkHome != null) {
      sdk = PythonSdkType.findSdkByPath(sdkHome);
      if (settings.getModuleName() != null) {
        module = ModuleManager.getInstance(project).findModuleByName(settings.getModuleName());
      }
      else {
        module = contextModule;
        if (module == null && ModuleManager.getInstance(project).getModules().length > 0) {
          module = ModuleManager.getInstance(project).getModules()[0];
        }
      }
    }
    if (sdk == null && settings.isUseModuleSdk()) {
      if (contextModule != null) {
        module = contextModule;
      }
      else if (settings.getModuleName() != null) {
        module = ModuleManager.getInstance(project).findModuleByName(settings.getModuleName());
      }
      if (module != null) {
        if (PythonSdkType.findPythonSdk(module) != null) {
          sdk = PythonSdkType.findPythonSdk(module);
        }
      }
    }
    else if (contextModule != null) {
      if (module == null) {
        module = contextModule;
      }
      if (sdk == null) {
        sdk = PythonSdkType.findPythonSdk(module);
      }
    }

    if (sdk == null) {
      for (Module m : ModuleManager.getInstance(project).getModules()) {
        if (PythonSdkType.findPythonSdk(m) != null) {
          sdk = PythonSdkType.findPythonSdk(m);
          module = m;
          break;
        }
      }
    }
    if (sdk == null) {
      if (PythonSdkType.getAllSdks().size() > 0) {
        //noinspection UnusedAssignment
        sdk = PythonSdkType.getAllSdks().get(0); //take any python sdk
      }
    }
    return Pair.create(sdk, module);
  }

  public static String constructPythonPathCommand(Collection<String> pythonPath, String command) {
    final String path = Joiner.on(", ").join(Collections2.transform(pythonPath, new Function<String, String>() {
      @Override
      public String apply(String input) {
        return "'" + input.replace("\\", "\\\\").replace("'", "\\'") + "'";
      }
    }));

    return command.replace(WORKING_DIR_ENV, path);
  }

  public static Map<String, String> addDefaultEnvironments(Sdk sdk, Map<String, String> envs, @NotNull Project project) {
    setCorrectStdOutEncoding(envs, project);

    PythonSdkFlavor.initPythonPath(envs, true, PythonCommandLineState.getAddedPaths(sdk));
    return envs;
  }

  /**
   * Add requered ENV var to Python task to set its stdout charset to current project charset to allow it print correctly.
   *
   * @param envs    map of envs to add variable
   * @param project current project
   */
  public static void setCorrectStdOutEncoding(@NotNull final Map<String, String> envs, @NotNull final Project project) {
    final Charset defaultCharset = getProjectDefaultCharset(project);
    final String encoding = defaultCharset.name();
    setPythonIOEncoding(setPythonUnbuffered(envs), encoding);
  }

  /**
   * Set command line charset as current project charset.
   * Add required ENV var to Python task to set its stdout charset to current project charset to allow it print correctly.
   *
   * @param commandLine command line
   * @param project     current project
   */
  public static void setCorrectStdOutEncoding(@NotNull GeneralCommandLine commandLine, @NotNull final Project project) {
    final Charset defaultCharset = getProjectDefaultCharset(project);
    commandLine.setCharset(defaultCharset);
    setPythonIOEncoding(commandLine.getEnvironment(), defaultCharset.name());
  }

  @NotNull
  private static Charset getProjectDefaultCharset(@NotNull Project project) {
    return EncodingProjectManager.getInstance(project).getDefaultCharset();
  }

  @Override
  protected List<AnAction> fillToolBarActions(final DefaultActionGroup toolbarActions,
                                              final Executor defaultExecutor,
                                              final RunContentDescriptor contentDescriptor) {
    AnAction backspaceHandlingAction = createBackspaceHandlingAction();
    //toolbarActions.add(backspaceHandlingAction);
    AnAction interruptAction = createInterruptAction();

    AnAction rerunAction = createRerunAction();
    toolbarActions.add(rerunAction);

    List<AnAction> actions = super.fillToolBarActions(toolbarActions, defaultExecutor, contentDescriptor);

    actions.add(0, rerunAction);

    actions.add(backspaceHandlingAction);
    actions.add(interruptAction);

    actions.add(createSplitLineAction());

    AnAction showVarsAction = new ShowVarsAction();
    toolbarActions.add(showVarsAction);
    toolbarActions.add(ConsoleHistoryController.getController(getConsoleView()).getBrowseHistory());

    toolbarActions.add(new ConnectDebuggerAction());

    toolbarActions.add(new NewConsoleAction());

    return actions;
  }

  public void runSync() {
    myPorts = findAvailablePorts(getProject(), myConsoleType);

    assert myPorts != null;

    myGeneralCommandLine = createCommandLine(mySdk, myEnvironmentVariables, myPorts);

    try {
      super.initAndRun();
    }
    catch (ExecutionException e) {
      LOG.warn("Error running console", e);
      ExecutionHelper.showErrors(getProject(), Arrays.<Exception>asList(e), "Python Console", null);
    }

    ProgressManager.getInstance().run(new Task.Backgroundable(getProject(), "Connecting to console", false) {
      @Override
      public void run(@NotNull final ProgressIndicator indicator) {
        indicator.setText("Connecting to console...");
        connect(myStatementsToExecute);
      }
    });
  }

  /**
   * Opens console
   */
  public void open() {
    run();
  }


  /**
   * Creates new console tab
   */
  public void createNewConsole() {
    run();
  }

  public void run() {
    UIUtil.invokeAndWaitIfNeeded(new Runnable() {
      @Override
      public void run() {
        FileDocumentManager.getInstance().saveAllDocuments();
      }
    });

    myPorts = findAvailablePorts(getProject(), myConsoleType);

    assert myPorts != null;

    myGeneralCommandLine = createCommandLine(mySdk, myEnvironmentVariables, myPorts);

    UIUtil.invokeLaterIfNeeded(new Runnable() {
      @Override
      public void run() {
        ProgressManager.getInstance().run(new Task.Backgroundable(getProject(), "Connecting to console", false) {
          @Override
          public void run(@NotNull final ProgressIndicator indicator) {
            indicator.setText("Connecting to console...");
            try {
              initAndRun(myStatementsToExecute);
            }
            catch (ExecutionException e) {
              LOG.warn("Error running console", e);
              assert myProject != null;
              ExecutionHelper.showErrors(myProject, Arrays.<Exception>asList(e), getTitle(), null);
            }
          }
        });
      }
    });
  }

  private static int[] findAvailablePorts(Project project, PyConsoleType consoleType) {
    final int[] ports;
    try {
      // File "pydev/console/pydevconsole.py", line 223, in <module>
      // port, client_port = sys.argv[1:3]
      ports = NetUtils.findAvailableSocketPorts(2);
    }
    catch (IOException e) {
      ExecutionHelper.showErrors(project, Arrays.<Exception>asList(e), consoleType.getTitle(), null);
      return null;
    }
    return ports;
  }

  protected GeneralCommandLine createCommandLine(@NotNull final Sdk sdk,
                                                 @NotNull final Map<String, String> environmentVariables,
                                                 int[] ports) {
    return doCreateConsoleCmdLine(ports, PythonHelper.CONSOLE);
  }

  @NotNull
  protected GeneralCommandLine doCreateConsoleCmdLine(int[] ports, PythonHelper helper) {
    PyConsoleOptions.PyConsoleSettings settings = PyConsoleOptions.getInstance(getProject()).getPythonConsoleSettings();

    GeneralCommandLine cmd = PythonCommandLineState.createPythonCommandLine(getProject(), settings);
    cmd.withWorkDirectory(getWorkingDir());

    ParamsGroup group = cmd.getParametersList().getParamsGroup(PythonCommandLineState.GROUP_SCRIPT);
    helper.addToGroup(group, cmd);

    for (int port : ports) {
      group.addParameter(String.valueOf(port));
    }

    return cmd;
  }

  @Override
  protected PythonConsoleView createConsoleView() {
    PythonConsoleView consoleView = new PythonConsoleView(getProject(), getConsoleTitle(), mySdk);
    myPydevConsoleCommunication.setConsoleFile(consoleView.getVirtualFile());
    consoleView.addMessageFilter(new PythonTracebackFilter(getProject()));
    return consoleView;
  }

  @Override
  protected Process createProcess() throws ExecutionException {
    if (PySdkUtil.isRemote(mySdk)) {
      PythonRemoteInterpreterManager manager = PythonRemoteInterpreterManager.getInstance();
      if (manager != null) {
        return createRemoteConsoleProcess(manager, myGeneralCommandLine.getParametersList().getArray(),
                                          myGeneralCommandLine.getEnvironment());
      }
      throw new PythonRemoteInterpreterManager.PyRemoteInterpreterExecutionException();
    }
    else {
<<<<<<< HEAD
      myCommandLine = myGeneralCommandLine.getCommandLineString();
      Map<String, String> envs = myGeneralCommandLine.getEnvironment();
      EncodingEnvironmentUtil.setLocaleEnvironmentIfMac(envs, myGeneralCommandLine.getCharset());

      final Process server = myGeneralCommandLine.createProcess();

=======
      myCommandLine = myCommandLineArgumentsProvider.getCommandLineString();
      Map<String, String> envs = myCommandLineArgumentsProvider.getAdditionalEnvs();
      if (envs != null) {
        EncodingEnvironmentUtil.setLocaleEnvironmentIfMac(envs, EncodingProjectManager.getInstance(getProject()).getDefaultCharset());
      }
      Process server = ProcessRunner.createProcess(getWorkingDir(), envs, myCommandLineArgumentsProvider.getArguments());
>>>>>>> 1d4f9a62
      try {
        myPydevConsoleCommunication = new PydevConsoleCommunication(getProject(), myPorts[0], server, myPorts[1]);
      }
      catch (Exception e) {
        throw new ExecutionException(e.getMessage());
      }
      return server;
    }
  }

  private Process createRemoteConsoleProcess(PythonRemoteInterpreterManager manager, String[] command, Map<String, String> env)
    throws ExecutionException {
    PyRemoteSdkAdditionalDataBase data = (PyRemoteSdkAdditionalDataBase)mySdk.getSdkAdditionalData();
    assert data != null;

    GeneralCommandLine commandLine = new GeneralCommandLine(command);


    commandLine.getEnvironment().putAll(env);

    commandLine.getParametersList().set(1, PythonRemoteInterpreterManager.toSystemDependent(new File(data.getHelpersPath(),
                                                                                                     PYDEV_PYDEVCONSOLE_PY)
                                                                                              .getPath(),
                                                                                            PySourcePosition.isWindowsPath(
                                                                                              data.getInterpreterPath())
    ));
    commandLine.getParametersList().set(2, "0");
    commandLine.getParametersList().set(3, "0");

    myCommandLine = commandLine.getCommandLineString();

    try {
      myRemoteCredentials = data.getRemoteSdkCredentials(true);
      PyRemotePathMapper pathMapper = manager.setupMappings(getProject(), data, null);

      RemoteSshProcess remoteProcess =
        manager.createRemoteProcess(getProject(), myRemoteCredentials, pathMapper, commandLine, true);


      Couple<Integer> remotePorts = getRemotePortsFromProcess(remoteProcess);

      remoteProcess.addLocalTunnel(myPorts[0], myRemoteCredentials.getHost(), remotePorts.first);
      remoteProcess.addRemoteTunnel(remotePorts.second, "localhost", myPorts[1]);


      myPydevConsoleCommunication = new PydevRemoteConsoleCommunication(getProject(), myPorts[0], remoteProcess, myPorts[1]);
      return remoteProcess;
    }
    catch (Exception e) {
      throw new ExecutionException(e.getMessage());
    }
  }

  private static Couple<Integer> getRemotePortsFromProcess(RemoteSshProcess process) throws ExecutionException {
    Scanner s = new Scanner(process.getInputStream());

    return Couple.of(readInt(s, process), readInt(s, process));
  }

  private static int readInt(Scanner s, Process process) throws ExecutionException {
    long started = System.currentTimeMillis();

    StringBuilder sb = new StringBuilder();
    boolean flag = false;

    while (System.currentTimeMillis() - started < PORTS_WAITING_TIMEOUT) {
      if (s.hasNextLine()) {
        String line = s.nextLine();
        sb.append(line).append("\n");
        try {
          int i = Integer.parseInt(line);
          if (flag) {
            LOG.warn("Unexpected strings in output:\n" + sb.toString());
          }
          return i;
        }
        catch (NumberFormatException ignored) {
          flag = true;
          continue;
        }
      }

      TimeoutUtil.sleep(200);

      if (process.exitValue() != 0) {
        String error;
        try {
          error = "Console process terminated with error:\n" + StreamUtil.readText(process.getErrorStream()) + sb.toString();
        }
        catch (Exception ignored) {
          error = "Console process terminated with exit code " + process.exitValue() + ", output:" + sb.toString();
        }
        throw new ExecutionException(error);
      }
      else {
        break;
      }
    }

    throw new ExecutionException("Couldn't read integer value from stream");
  }

  @Override
  protected PyConsoleProcessHandler createProcessHandler(final Process process) {
    if (PySdkUtil.isRemote(mySdk)) {
      PythonRemoteInterpreterManager manager = PythonRemoteInterpreterManager.getInstance();
      if (manager != null) {
        PyRemoteSdkAdditionalDataBase data = (PyRemoteSdkAdditionalDataBase)mySdk.getSdkAdditionalData();
        assert data != null;
        myProcessHandler =
          manager.createConsoleProcessHandler(process, myRemoteCredentials, getConsoleView(), myPydevConsoleCommunication,
                                              myCommandLine, CharsetToolkit.UTF8_CHARSET,
                                              manager.setupMappings(getProject(), data, null));
      }
      else {
        LOG.error("Can't create remote console process handler");
      }
    }
    else {
      myProcessHandler = new PyConsoleProcessHandler(process, getConsoleView(), myPydevConsoleCommunication, myCommandLine,
                                                     CharsetToolkit.UTF8_CHARSET);
    }
    return myProcessHandler;
  }

  public void initAndRun(final String... statements2execute) throws ExecutionException {
    super.initAndRun();

    connect(statements2execute);
  }

  public void connect(final String[] statements2execute) {
    if (handshake()) {
      ApplicationManager.getApplication().invokeLater(new Runnable() {

        @Override
        public void run() {
          // Propagate console communication to language console
          final PythonConsoleView consoleView = getConsoleView();

          consoleView.setConsoleCommunication(myPydevConsoleCommunication);
          consoleView.setSdk(mySdk);
          consoleView.setExecutionHandler(myConsoleExecuteActionHandler);
          myProcessHandler.addProcessListener(new ProcessAdapter() {
            @Override
            public void onTextAvailable(ProcessEvent event, Key outputType) {
              consoleView.print(event.getText(), outputType);
            }
          });

          enableConsoleExecuteAction();

          for (String statement : statements2execute) {
            consoleView.executeStatement(statement + "\n", ProcessOutputTypes.SYSTEM);
          }

          fireConsoleInitializedEvent(consoleView);
        }
      });
    }
    else {
      getConsoleView().print("Couldn't connect to console process.", ProcessOutputTypes.STDERR);
      myProcessHandler.destroyProcess();
      finishConsole();
    }
  }

  @Override
  protected String constructConsoleTitle(@NotNull String consoleTitle) {
    if (myConsoleTitle == null) {
      myConsoleTitle = super.constructConsoleTitle(consoleTitle);
    }
    return myConsoleTitle;
  }

  protected AnAction createRerunAction() {
    return new RestartAction(this);
  }

  private AnAction createInterruptAction() {
    AnAction anAction = new AnAction() {
      @Override
      public void actionPerformed(final AnActionEvent e) {
        if (myPydevConsoleCommunication.isExecuting()) {
          getConsoleView().print("^C", ProcessOutputTypes.SYSTEM);
        }
        myPydevConsoleCommunication.interrupt();
      }

      @Override
      public void update(final AnActionEvent e) {
        EditorEx consoleEditor = getConsoleView().getConsoleEditor();
        boolean enabled = IJSwingUtilities.hasFocus(consoleEditor.getComponent()) && !consoleEditor.getSelectionModel().hasSelection();
        e.getPresentation().setEnabled(enabled);
      }
    };
    anAction
      .registerCustomShortcutSet(KeyEvent.VK_C, InputEvent.CTRL_MASK, getConsoleView().getConsoleEditor().getComponent());
    anAction.getTemplatePresentation().setVisible(false);
    return anAction;
  }


  private AnAction createBackspaceHandlingAction() {
    final AnAction upAction = new AnAction() {
      @Override
      public void actionPerformed(final AnActionEvent e) {
        new WriteCommandAction(getConsoleView().getProject(), getConsoleView().getFile()) {
          @Override
          protected void run(@NotNull final Result result) throws Throwable {
            String text = getConsoleView().getEditorDocument().getText();
            String newText = text.substring(0, text.length() - myConsoleExecuteActionHandler.getPythonIndent());
            getConsoleView().getEditorDocument().setText(newText);
            getConsoleView().getConsoleEditor().getCaretModel().moveToOffset(newText.length());
          }
        }.execute();
      }

      @Override
      public void update(final AnActionEvent e) {
        e.getPresentation()
          .setEnabled(myConsoleExecuteActionHandler.getCurrentIndentSize() >= myConsoleExecuteActionHandler.getPythonIndent() &&
                      isIndentSubstring(getConsoleView().getEditorDocument().getText()));
      }
    };
    upAction.registerCustomShortcutSet(KeyEvent.VK_BACK_SPACE, 0, null);
    upAction.getTemplatePresentation().setVisible(false);
    return upAction;
  }

  private boolean isIndentSubstring(String text) {
    int indentSize = myConsoleExecuteActionHandler.getPythonIndent();
    return text.length() >= indentSize && CharMatcher.WHITESPACE.matchesAllOf(text.substring(text.length() - indentSize));
  }

  private void enableConsoleExecuteAction() {
    myConsoleExecuteActionHandler.setEnabled(true);
  }

  private boolean handshake() {
    boolean res;
    long started = System.currentTimeMillis();
    do {
      try {
        res = myPydevConsoleCommunication.handshake();
      }
      catch (XmlRpcException ignored) {
        res = false;
      }
      if (res) {
        break;
      }
      else {
        long now = System.currentTimeMillis();
        if (now - started > APPROPRIATE_TO_WAIT) {
          break;
        }
        else {
          TimeoutUtil.sleep(100);
        }
      }
    }
    while (true);
    return res;
  }

  @Override
  protected AnAction createStopAction() {
    final AnAction generalStopAction = super.createStopAction();
    return createConsoleStoppingAction(generalStopAction);
  }

  @Override
  protected AnAction createCloseAction(Executor defaultExecutor, final RunContentDescriptor descriptor) {
    final AnAction generalCloseAction = super.createCloseAction(defaultExecutor, descriptor);

    final AnAction stopAction = new DumbAwareAction() {
      @Override
      public void update(AnActionEvent e) {
        generalCloseAction.update(e);
      }

      @Override
      public void actionPerformed(AnActionEvent e) {
        e = stopConsole(e);

        clearContent(descriptor);

        generalCloseAction.actionPerformed(e);
      }
    };
    stopAction.copyFrom(generalCloseAction);
    return stopAction;
  }

  protected void clearContent(RunContentDescriptor descriptor) {
  }

  private AnAction createConsoleStoppingAction(final AnAction generalStopAction) {
    final AnAction stopAction = new DumbAwareAction() {
      @Override
      public void update(AnActionEvent e) {
        generalStopAction.update(e);
      }

      @Override
      public void actionPerformed(AnActionEvent e) {
        e = stopConsole(e);

        generalStopAction.actionPerformed(e);
      }
    };
    stopAction.copyFrom(generalStopAction);
    return stopAction;
  }

  private AnActionEvent stopConsole(AnActionEvent e) {
    if (myPydevConsoleCommunication != null) {
      e = new AnActionEvent(e.getInputEvent(), e.getDataContext(), e.getPlace(),
                            e.getPresentation(), e.getActionManager(), e.getModifiers());
      try {
        closeCommunication();
        // waiting for REPL communication before destroying process handler
        Thread.sleep(300);
      }
      catch (Exception ignored) {
        // Ignore
      }
    }
    return e;
  }

  protected AnAction createSplitLineAction() {

    class ConsoleSplitLineAction extends EditorAction {

      private static final String CONSOLE_SPLIT_LINE_ACTION_ID = "Console.SplitLine";

      public ConsoleSplitLineAction() {
        super(new EditorWriteActionHandler() {

          private final SplitLineAction mySplitLineAction = new SplitLineAction();

          @Override
          public boolean isEnabled(Editor editor, DataContext dataContext) {
            return mySplitLineAction.getHandler().isEnabled(editor, dataContext);
          }

          @Override
          public void executeWriteAction(Editor editor, @Nullable Caret caret, DataContext dataContext) {
            ((EditorWriteActionHandler)mySplitLineAction.getHandler()).executeWriteAction(editor, caret, dataContext);
            editor.getCaretModel().getCurrentCaret().moveCaretRelatively(0, 1, false, true);
          }
        });
      }

      public void setup() {
        EmptyAction.setupAction(this, CONSOLE_SPLIT_LINE_ACTION_ID, null);
      }
    }

    ConsoleSplitLineAction action = new ConsoleSplitLineAction();
    action.setup();
    return action;
  }

  private void closeCommunication() {
    if (!myProcessHandler.isProcessTerminated()) {
      myPydevConsoleCommunication.close();
    }
  }

  @NotNull
  @Override
  protected ProcessBackedConsoleExecuteActionHandler createExecuteActionHandler() {
    myConsoleExecuteActionHandler =
      new PydevConsoleExecuteActionHandler(getConsoleView(), getProcessHandler(), myPydevConsoleCommunication);
    myConsoleExecuteActionHandler.setEnabled(false);
    new ConsoleHistoryController(myConsoleType.getTypeId(), "", getConsoleView()).install();
    return myConsoleExecuteActionHandler;
  }

  public PydevConsoleCommunication getPydevConsoleCommunication() {
    return myPydevConsoleCommunication;
  }

  public static boolean isInPydevConsole(final PsiElement element) {
    return element instanceof PydevConsoleElement || getConsoleCommunication(element) != null;
  }

  public static boolean isPythonConsole(@Nullable ASTNode element) {
    return getPythonConsoleData(element) != null;
  }

  @Nullable
  public static PythonConsoleData getPythonConsoleData(@Nullable ASTNode element) {
    if (element == null || element.getPsi() == null || element.getPsi().getContainingFile() == null) {
      return null;
    }

    VirtualFile file = getConsoleFile(element.getPsi().getContainingFile());

    if (file == null) {
      return null;
    }
    return file.getUserData(PyConsoleUtil.PYTHON_CONSOLE_DATA);
  }

  private static VirtualFile getConsoleFile(PsiFile psiFile) {
    VirtualFile file = psiFile.getViewProvider().getVirtualFile();
    if (file instanceof LightVirtualFile) {
      file = ((LightVirtualFile)file).getOriginalFile();
    }
    return file;
  }

  @Nullable
  public static ConsoleCommunication getConsoleCommunication(final PsiElement element) {
    final PsiFile containingFile = element.getContainingFile();
    return containingFile != null ? containingFile.getCopyableUserData(CONSOLE_KEY) : null;
  }

  @Nullable
  public static Sdk getConsoleSdk(final PsiElement element) {
    final PsiFile containingFile = element.getContainingFile();
    return containingFile != null ? containingFile.getCopyableUserData(CONSOLE_SDK) : null;
  }

  @Override
  protected boolean shouldAddNumberToTitle() {
    return true;
  }

  public void addConsoleListener(ConsoleListener consoleListener) {
    myConsoleListeners.add(consoleListener);
  }

  public void removeConsoleListener(ConsoleListener consoleListener) {
    myConsoleListeners.remove(consoleListener);
  }

  private void fireConsoleInitializedEvent(LanguageConsoleView consoleView) {
    for (ConsoleListener listener : myConsoleListeners) {
      listener.handleConsoleInitialized(consoleView);
    }
  }


  public interface ConsoleListener {
    void handleConsoleInitialized(LanguageConsoleView consoleView);
  }


  private static class RestartAction extends AnAction {
    private PydevConsoleRunner myConsoleRunner;


    private RestartAction(PydevConsoleRunner runner) {
      copyFrom(ActionManager.getInstance().getAction(IdeActions.ACTION_RERUN));
      getTemplatePresentation().setIcon(AllIcons.Actions.Restart);
      myConsoleRunner = runner;
    }

    @Override
    public void actionPerformed(AnActionEvent e) {
      myConsoleRunner.rerun();
    }
  }

  private void rerun() {
    new Task.Backgroundable(getProject(), "Restarting console", true) {
      @Override
      public void run(@NotNull ProgressIndicator indicator) {
        UIUtil.invokeLaterIfNeeded(new Runnable() {
          @Override
          public void run() {
            closeCommunication();
          }
        });

        myProcessHandler.waitFor();

        UIUtil.invokeLaterIfNeeded(new Runnable() {
          @Override
          public void run() {
            PydevConsoleRunner.this.run();
          }
        });
      }
    }.queue();
  }

  private class ShowVarsAction extends ToggleAction implements DumbAware {
    private boolean mySelected = false;

    public ShowVarsAction() {
      super("Show Variables", "Shows active console variables", AllIcons.Debugger.Watches);
    }

    @Override
    public boolean isSelected(AnActionEvent e) {
      return mySelected;
    }

    @Override
    public void setSelected(AnActionEvent e, boolean state) {
      mySelected = state;

      if (mySelected) {
        getConsoleView().showVariables(myPydevConsoleCommunication);
      }
      else {
        getConsoleView().restoreWindow();
      }
    }
  }


  private class ConnectDebuggerAction extends ToggleAction implements DumbAware {
    private boolean mySelected = false;
    private XDebugSession mySession = null;

    public ConnectDebuggerAction() {
      super("Attach Debugger", "Enables tracing of code executed in console", AllIcons.Actions.StartDebugger);
    }

    @Override
    public boolean isSelected(AnActionEvent e) {
      return mySelected;
    }

    @Override
    public void update(AnActionEvent e) {
      if (mySession != null) {
        e.getPresentation().setEnabled(false);
      }
      else {
        e.getPresentation().setEnabled(true);
      }
    }

    @Override
    public void setSelected(AnActionEvent e, boolean state) {
      mySelected = state;

      if (mySelected) {
        try {
          mySession = connectToDebugger();
        }
        catch (Exception e1) {
          LOG.error(e1);
          Messages.showErrorDialog("Can't connect to debugger", "Error Connecting Debugger");
        }
      }
      else {
        //TODO: disable debugging
      }
    }
  }


  private static class NewConsoleAction extends AnAction implements DumbAware {
    public NewConsoleAction() {
      super("New Console", "Creates new python console", AllIcons.General.Add);
    }

    @Override
    public void update(AnActionEvent e) {
      e.getPresentation().setEnabled(true);
    }

    @Override
    public void actionPerformed(AnActionEvent e) {
      PydevConsoleRunner runner =
        PythonConsoleRunnerFactory.getInstance().createConsoleRunner(e.getData(CommonDataKeys.PROJECT), e.getData(LangDataKeys.MODULE));
      runner.createNewConsole();
    }
  }

  private XDebugSession connectToDebugger() throws ExecutionException {
    final ServerSocket serverSocket = PythonCommandLineState.createServerSocket();

    final XDebugSession session = XDebuggerManager.getInstance(getProject()).
      startSessionAndShowTab("Python Console Debugger", PythonIcons.Python.Python, null, true, new XDebugProcessStarter() {
        @NotNull
        public XDebugProcess start(@NotNull final XDebugSession session) {
          PythonDebugLanguageConsoleView debugConsoleView = new PythonDebugLanguageConsoleView(getProject(), mySdk);

          PyConsoleDebugProcessHandler consoleDebugProcessHandler =
            new PyConsoleDebugProcessHandler(myProcessHandler);

          PyConsoleDebugProcess consoleDebugProcess =
            new PyConsoleDebugProcess(session, serverSocket, debugConsoleView,
                                      consoleDebugProcessHandler);

          PythonDebugConsoleCommunication communication =
            PyDebugRunner.initDebugConsoleView(getProject(), consoleDebugProcess, debugConsoleView, consoleDebugProcessHandler, session);

          communication.addCommunicationListener(new ConsoleCommunicationListener() {
            @Override
            public void commandExecuted(boolean more) {
              session.rebuildViews();
            }

            @Override
            public void inputRequested() {
            }
          });

          myPydevConsoleCommunication.setDebugCommunication(communication);
          debugConsoleView.attachToProcess(consoleDebugProcessHandler);

          consoleDebugProcess.waitForNextConnection();

          try {
            consoleDebugProcess.connect(myPydevConsoleCommunication);
          }
          catch (Exception e) {
            LOG.error(e); //TODO
          }

          myProcessHandler.notifyTextAvailable("\nDebugger connected.\n", ProcessOutputTypes.STDERR);

          return consoleDebugProcess;
        }
      });

    return session;
  }

  public static PythonConsoleRunnerFactory factory() {
    return new PydevConsoleRunnerFactory();
  }
}<|MERGE_RESOLUTION|>--- conflicted
+++ resolved
@@ -434,21 +434,12 @@
       throw new PythonRemoteInterpreterManager.PyRemoteInterpreterExecutionException();
     }
     else {
-<<<<<<< HEAD
       myCommandLine = myGeneralCommandLine.getCommandLineString();
       Map<String, String> envs = myGeneralCommandLine.getEnvironment();
       EncodingEnvironmentUtil.setLocaleEnvironmentIfMac(envs, myGeneralCommandLine.getCharset());
 
       final Process server = myGeneralCommandLine.createProcess();
 
-=======
-      myCommandLine = myCommandLineArgumentsProvider.getCommandLineString();
-      Map<String, String> envs = myCommandLineArgumentsProvider.getAdditionalEnvs();
-      if (envs != null) {
-        EncodingEnvironmentUtil.setLocaleEnvironmentIfMac(envs, EncodingProjectManager.getInstance(getProject()).getDefaultCharset());
-      }
-      Process server = ProcessRunner.createProcess(getWorkingDir(), envs, myCommandLineArgumentsProvider.getArguments());
->>>>>>> 1d4f9a62
       try {
         myPydevConsoleCommunication = new PydevConsoleCommunication(getProject(), myPorts[0], server, myPorts[1]);
       }
