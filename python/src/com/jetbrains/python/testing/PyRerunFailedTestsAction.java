--- conflicted
+++ resolved
@@ -16,6 +16,7 @@
 import com.intellij.openapi.project.Project;
 import com.intellij.openapi.ui.ComponentContainer;
 import com.intellij.openapi.vfs.VirtualFile;
+import com.intellij.openapi.vfs.VirtualFile;
 import com.intellij.psi.PsiElement;
 import com.intellij.psi.search.GlobalSearchScope;
 import com.intellij.psi.util.PsiTreeUtil;
@@ -24,6 +25,7 @@
 import com.jetbrains.python.psi.PyClass;
 import com.jetbrains.python.psi.PyFunction;
 import com.jetbrains.python.run.AbstractPythonRunConfiguration;
+import com.jetbrains.python.run.PythonCommandLineState;
 import org.jetbrains.annotations.NotNull;
 import org.jetbrains.annotations.Nullable;
 
@@ -95,24 +97,6 @@
       List<AbstractTestProxy> failedTests = getFailedTests(myProject);
       for (AbstractTestProxy failedTest : failedTests) {
         if (failedTest.isLeaf()) {
-<<<<<<< HEAD
-          final Location location = failedTest.getLocation(myProject);
-          if (location == null) continue;
-
-          final PsiElement element = location.getPsiElement();
-          if (getConfiguration() instanceof DjangoTestsRunConfiguration) {
-            String appName = DjangoTestUtil.getAppNameForLocation(location.getModule(), location.getPsiElement());
-            String target = DjangoTestUtil.buildTargetFromLocation(appName, element);
-            if (target != null)
-              specs.add(target);
-          }
-          else {
-            PyClass pyClass = PsiTreeUtil.getParentOfType(element, PyClass.class, false);
-            PyFunction pyFunction = PsiTreeUtil.getParentOfType(element, PyFunction.class, false);
-            final VirtualFile virtualFile = location.getVirtualFile();
-            if (virtualFile != null) {
-              String path = virtualFile.getCanonicalPath();
-=======
           final Location location = failedTest.getLocation(myProject, myConsoleProperties.getScope());
           if (location != null) {
             final PsiElement element = location.getPsiElement();
@@ -126,15 +110,17 @@
             else {
               PyClass pyClass = PsiTreeUtil.getParentOfType(element, PyClass.class, false);
               PyFunction pyFunction = PsiTreeUtil.getParentOfType(element, PyFunction.class, false);
-              String path = location.getVirtualFile().getCanonicalPath();
->>>>>>> 7b88d410
-              if (pyClass != null)
-                path += "::" + pyClass.getName();
-              if (pyFunction != null)
-                path += "::" + pyFunction.getName();
-
-              if (!specs.contains(path))
-                specs.add(path);
+              final VirtualFile virtualFile = location.getVirtualFile();
+              if (virtualFile != null) {
+                String path = location.getVirtualFile().getCanonicalPath();
+                if (pyClass != null)
+                  path += "::" + pyClass.getName();
+                if (pyFunction != null)
+                  path += "::" + pyFunction.getName();
+  
+                if (!specs.contains(path))
+                  specs.add(path);
+              }
             }
           }
         }
