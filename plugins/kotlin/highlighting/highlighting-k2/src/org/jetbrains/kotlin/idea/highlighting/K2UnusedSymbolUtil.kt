// Copyright 2000-2024 JetBrains s.r.o. and contributors. Use of this source code is governed by the Apache 2.0 license.
package org.jetbrains.kotlin.idea.highlighting

import com.intellij.codeInsight.daemon.impl.analysis.HighlightUtil
import com.intellij.codeInsight.daemon.impl.analysis.JavaHighlightUtil
import com.intellij.codeInsight.daemon.impl.quickfix.RenameElementFix
import com.intellij.codeInspection.LocalQuickFixAndIntentionActionOnPsiElement
import com.intellij.codeInspection.deadCode.UnusedDeclarationInspectionBase
import com.intellij.codeInspection.ex.EntryPointsManager
import com.intellij.codeInspection.ex.EntryPointsManagerBase
import com.intellij.psi.*
import com.intellij.psi.search.GlobalSearchScope
import com.intellij.psi.search.PsiSearchHelper
import com.intellij.psi.search.SearchScope
import com.intellij.psi.search.searches.MethodReferencesSearch
import com.intellij.psi.search.searches.ReferencesSearch
import com.intellij.util.Processor
import org.jetbrains.kotlin.analysis.api.KaExperimentalApi
import org.jetbrains.kotlin.analysis.api.KaSession
import org.jetbrains.kotlin.analysis.api.analyze
import org.jetbrains.kotlin.analysis.api.resolution.singleFunctionCallOrNull
import org.jetbrains.kotlin.analysis.api.resolution.symbol
import org.jetbrains.kotlin.analysis.api.symbols.*
import org.jetbrains.kotlin.asJava.LightClassUtil
import org.jetbrains.kotlin.asJava.classes.KtLightClass
import org.jetbrains.kotlin.asJava.elements.KtLightMethod
import org.jetbrains.kotlin.asJava.toLightClass
import org.jetbrains.kotlin.asJava.toLightMethods
import org.jetbrains.kotlin.builtins.StandardNames
import org.jetbrains.kotlin.config.AnalysisFlags
import org.jetbrains.kotlin.config.ExplicitApiMode
import org.jetbrains.kotlin.idea.base.codeInsight.KotlinMainFunctionDetector
import org.jetbrains.kotlin.idea.base.codeInsight.isEnumValuesSoftDeprecateEnabled
import org.jetbrains.kotlin.idea.base.projectStructure.languageVersionSettings
import org.jetbrains.kotlin.idea.base.projectStructure.scope.KotlinSourceFilterScope
import org.jetbrains.kotlin.idea.base.psi.isConstructorDeclaredProperty
import org.jetbrains.kotlin.idea.base.psi.kotlinFqName
import org.jetbrains.kotlin.idea.base.psi.mustHaveNonEmptyPrimaryConstructor
import org.jetbrains.kotlin.idea.base.searching.usages.KotlinFindUsagesHandlerFactory
import org.jetbrains.kotlin.idea.base.searching.usages.handlers.KotlinFindClassUsagesHandler
import org.jetbrains.kotlin.idea.base.util.projectScope
import org.jetbrains.kotlin.idea.codeinsight.utils.*
import org.jetbrains.kotlin.idea.codeinsights.impl.base.isCheapEnoughToSearchUsages
import org.jetbrains.kotlin.idea.references.mainReference
import org.jetbrains.kotlin.idea.search.ideaExtensions.KotlinReferencesSearchOptions
import org.jetbrains.kotlin.idea.search.ideaExtensions.KotlinReferencesSearchParameters
import org.jetbrains.kotlin.idea.searching.inheritors.findAllInheritors
import org.jetbrains.kotlin.idea.searching.inheritors.findAllOverridings
import org.jetbrains.kotlin.idea.util.findAnnotation
import org.jetbrains.kotlin.lexer.KtTokens
import org.jetbrains.kotlin.name.ClassId
import org.jetbrains.kotlin.name.FqName
import org.jetbrains.kotlin.psi.*
import org.jetbrains.kotlin.psi.psiUtil.*

object K2UnusedSymbolUtil {
  private val KOTLIN_ADDITIONAL_ANNOTATIONS: List<String> = listOf("kotlin.test.*", "kotlin.js.JsExport")

  // Simple PSI-based checks
  fun isApplicableByPsi(declaration: KtNamedDeclaration): Boolean {
      // never mark companion object as unused (there are too many reasons it can be needed for)
      if (declaration is KtObjectDeclaration && declaration.isCompanion()) return false

      if (declaration is KtParameter) {
          // nameless parameters like `(Type) -> Unit` or `_` make no sense to highlight
          val name = declaration.name
          if (name == null || name == "_") return false
          // functional type params like `fun foo(u: (usedParam: Type) -> Unit)` shouldn't be highlighted because they could be implicitly used by lambda arguments
          if (declaration.isFunctionTypeParameter) return false
          val ownerFunction = declaration.getOwnerFunction()
          if (ownerFunction is KtConstructor<*>) {
              // constructor parameters of data class are considered used because they are implicitly used in equals() (???)
              val containingClass = declaration.containingClass()
              if (containingClass != null) {
                  if (containingClass.isData()) return false
                  // constructor parameters-fields of value class are considered used because they are implicitly used in equals() (???)
                  if (containingClass.isValue() && declaration.hasValOrVar()) return false
                  // constructor parameters-fields of inline class are considered used because they are implicitly used in equals() (???)
                  if (containingClass.isInline() && declaration.hasValOrVar()) return false
                  if (isExpectedOrActual(containingClass)) return false;
              }
          }
          else if (ownerFunction is KtFunctionLiteral) {
              // do not highlight unused in .forEach { (a,b) -> {} }
              return false
          }
          else if (ownerFunction is KtFunction &&
              (isEffectivelyAbstractFunction(ownerFunction) || isExpectedOrActual(ownerFunction))) {
              return false
          }
      }
      val owner:KtNamedDeclaration
      if (declaration is KtTypeParameter) {
          var parent = declaration.parent
          if (parent != null && parent !is KtTypeParameterListOwner) parent = parent.parent
          owner = if (parent is KtTypeParameterListOwner) parent else declaration
      }
      else {
          owner = declaration
      }
      return !owner.hasModifier(KtTokens.OVERRIDE_KEYWORD)
  }

    private fun isExpectedOrActual(owner: KtModifierListOwner): Boolean {
        val modifierList = owner.modifierList
        return modifierList != null && (
                modifierList.hasModifier(KtTokens.EXPECT_KEYWORD) || modifierList.hasModifier(KtTokens.ACTUAL_KEYWORD))
    }

    private fun isEffectivelyAbstractFunction(ownerFunction: KtFunction): Boolean {
        val modifierList = ownerFunction.modifierList
        if (modifierList != null && (modifierList.hasModifier(KtTokens.ABSTRACT_KEYWORD)
                    || modifierList.hasModifier(KtTokens.EXPECT_KEYWORD)
                    || modifierList.hasModifier(KtTokens.OVERRIDE_KEYWORD)
                    || modifierList.hasModifier(KtTokens.OPEN_KEYWORD))
        ) { // maybe one of the overriders does use this parameter
            return true
        }
        return ownerFunction.containingClass()?.isInterface() == true
    }

    fun isLocalDeclaration(declaration: KtNamedDeclaration): Boolean {
    if (declaration is KtProperty && declaration.isLocal) return true
    return declaration is KtParameter && !(declaration.parent.parent is KtPrimaryConstructor && declaration.hasValOrVar())
  }

  context(KaSession)
  @OptIn(KaExperimentalApi::class)
  fun getPsiToReportProblem(declaration: KtNamedDeclaration, isJavaEntryPointInspection: UnusedDeclarationInspectionBase): PsiElement? {
      if (((declaration as? KtParameter)?.parent?.parent as? KtModifierListOwner)?.hasModifier(KtTokens.EXTERNAL_KEYWORD) == true) {
          return null
      }
      val symbol = declaration.symbol
      if (declaration.languageVersionSettings.getFlag(
          AnalysisFlags.explicitApiMode) != ExplicitApiMode.DISABLED && symbol.compilerVisibility.isPublicAPI) {
          return null
      }
      if (symbol is KaNamedFunctionSymbol && symbol.isOperator) return null

      val isCheapEnough = lazy(LazyThreadSafetyMode.NONE) {
          isCheapEnoughToSearchUsages(declaration)
      }
      if (isEntryPoint(declaration, isCheapEnough, isJavaEntryPointInspection)) return null
      if (declaration.isFinalizeMethod()) return null
      if (declaration is KtProperty && declaration.isSerializationImplicitlyUsedField()) return null
      if (declaration is KtNamedFunction && declaration.isSerializationImplicitlyUsedMethod()) return null
      // properties can be referred by `component1`/`component2`, which is too expensive to search, don't mark them as unused
      val declarationContainingClass = declaration.containingClass()
      if (declaration.isConstructorDeclaredProperty() &&
          declarationContainingClass?.mustHaveNonEmptyPrimaryConstructor() == true
      ) return null
      // experimental annotations
      if (symbol is KaClassSymbol && symbol.classKind == KaClassKind.ANNOTATION_CLASS) {
          val fqName = symbol.nameOrAnonymous.asString()
          val languageVersionSettings = declaration.languageVersionSettings
          if (fqName in languageVersionSettings.getFlag(AnalysisFlags.optIn)) return null
      }

      // Main checks: finding reference usages && text usages
      if (hasNonTrivialUsages(declaration, declarationContainingClass, isCheapEnough, symbol)) return null
      if (declaration is KtClassOrObject && classOrObjectHasTextUsages(declaration)) return null

      return declaration.nameIdentifier ?: (declaration as? KtConstructor<*>)?.getConstructorKeyword()
  }

  context(KaSession)
  private fun KtDeclaration.hasKotlinAdditionalAnnotation(): Boolean =
      this is KtNamedDeclaration && checkAnnotatedUsingPatterns(this, KOTLIN_ADDITIONAL_ANNOTATIONS)

  private fun KtProperty.isSerializationImplicitlyUsedField(): Boolean {
      val ownerObject = getNonStrictParentOfType<KtClassOrObject>() as? KtObjectDeclaration ?: return false
      val lightClass = if (ownerObject.isCompanion()) {
          ownerObject.getNonStrictParentOfType<KtClass>()?.toLightClass()
      } else {
          ownerObject.toLightClass()
      } ?: return false
      return lightClass.fields.any { it.name == name && HighlightUtil.isSerializationImplicitlyUsedField(it) }
  }

  private fun KtNamedFunction.isSerializationImplicitlyUsedMethod(): Boolean =
      toLightMethods().any { JavaHighlightUtil.isSerializationRelatedMethod(it, it.containingClass) }


  private fun isAnnotationParameter(parameter: KtParameter): Boolean {
      val constructor = parameter.ownerFunction as? KtConstructor<*> ?: return false
      return constructor.containingClassOrObject?.isAnnotation() ?: false
  }

  // variation of IDEA's AnnotationUtil.checkAnnotatedUsingPatterns()
  context(KaSession)
  fun checkAnnotatedUsingPatterns(declaration: KtNamedDeclaration, annotationPatterns: Collection<String>): Boolean {
      if (declaration.annotationEntries.isEmpty()) return false
      val annotationsPresent = declaration.annotationEntries.mapNotNull {
          val reference = it?.calleeExpression?.constructorReferenceExpression?.mainReference ?: return@mapNotNull null
          val symbol = reference.resolveToSymbol() ?: return@mapNotNull null
          val constructorSymbol = symbol as? KaConstructorSymbol ?: return@mapNotNull null
          constructorSymbol.containingClassId?.asSingleFqName()?.asString()
      }
      if (annotationsPresent.isEmpty()) return false

      for (pattern in annotationPatterns) {
          val hasAnnotation = if (pattern.endsWith(".*")) {
              annotationsPresent.any { it.startsWith(pattern.dropLast(1)) }
          } else {
              pattern in annotationsPresent
          }
          if (hasAnnotation) return true
      }

      return false
  }

  context(KaSession)
  private fun checkDeclaration(declaration: KtNamedDeclaration, importedDeclaration: KtNamedDeclaration): Boolean =
      declaration !in importedDeclaration.parentsWithSelf && !hasNonTrivialUsages(
          importedDeclaration,
          declarationContainingClass = importedDeclaration.containingClass()
      )

  context(KaSession)
  private fun hasNonTrivialUsages(
      declaration: KtNamedDeclaration,
      declarationContainingClass: KtClass?,
      symbol: KaDeclarationSymbol? = null
  ): Boolean {
      val isCheapEnough = lazy(LazyThreadSafetyMode.NONE) { isCheapEnoughToSearchUsages(declaration) }
      return hasNonTrivialUsages(declaration, declarationContainingClass, isCheapEnough, symbol)
  }

  context(KaSession)
  private fun hasNonTrivialUsages(
      declaration: KtNamedDeclaration,
      declarationContainingClass: KtClass?,
      isCheapEnough: Lazy<PsiSearchHelper.SearchCostResult>,
      symbol: KaDeclarationSymbol? = null
  ): Boolean {
      val project = declaration.project
      val psiSearchHelper = PsiSearchHelper.getInstance(project)

      val useScope = psiSearchHelper.getUseScope(declaration)
      val restrictedScope = if (useScope is GlobalSearchScope) {
          val zeroOccurrences = when (isCheapEnough.value) {
              PsiSearchHelper.SearchCostResult.ZERO_OCCURRENCES -> true
              PsiSearchHelper.SearchCostResult.FEW_OCCURRENCES -> false
              PsiSearchHelper.SearchCostResult.TOO_MANY_OCCURRENCES -> return true // searching usages is too expensive; behave like it is used
          }

          if (zeroOccurrences && !declaration.hasActualModifier()) {
              if (declaration is KtObjectDeclaration && declaration.isCompanion()) {
                  // go on: the companion object can be used only in containing class
              } else {
                  return false
              }
          }
          if (declaration.hasActualModifier()) {
              KotlinSourceFilterScope.projectSourcesAndResources(project.projectScope(), project)
          } else {
              KotlinSourceFilterScope.projectSourcesAndResources(useScope, project)
          }
      } else useScope

      if (declaration is KtTypeParameter) {
          if (declarationContainingClass != null) {
              val isOpenClass = declarationContainingClass.isInterface()
                      || declarationContainingClass.hasModifier(KtTokens.ABSTRACT_KEYWORD)
                      || declarationContainingClass.hasModifier(KtTokens.SEALED_KEYWORD)
                      || declarationContainingClass.hasModifier(KtTokens.OPEN_KEYWORD)
              if (isOpenClass && hasOverrides(declarationContainingClass, restrictedScope)) return true

              val containingClassSearchScope = GlobalSearchScope.projectScope(project)
              val isRequiredToCallFunction =
                  ReferencesSearch.search(KotlinReferencesSearchParameters(declarationContainingClass, containingClassSearchScope)).any { ref ->
                      val userType = ref.element.parent as? KtUserType ?: return@any false
                      val typeArguments = userType.typeArguments
                      if (typeArguments.isEmpty()) return@any false

                      val parameter = userType.getStrictParentOfType<KtParameter>() ?: return@any false
                      val callableDeclaration = parameter.getStrictParentOfType<KtCallableDeclaration>()?.let {
                          it as? KtNamedFunction ?: it.containingClass()
                      } ?: return@any false
                      val typeParameters = callableDeclaration.typeParameters.map { it.name }
                      if (typeParameters.isEmpty()) return@any false
                      if (typeArguments.none { it.text in typeParameters }) return@any false

                      ReferencesSearch.search(KotlinReferencesSearchParameters(callableDeclaration, containingClassSearchScope)).any {
                          val callElement = it.element.parent as? KtCallElement
                          callElement != null && callElement.typeArgumentList == null
                      }
                  }
              if (isRequiredToCallFunction) return true
          }
      }

      return (declaration is KtObjectDeclaration && declaration.isCompanion() &&
              declaration.body?.declarations?.isNotEmpty() == true) ||
              hasReferences(declaration, declarationContainingClass, symbol, restrictedScope) ||
              hasOverrides(declaration, restrictedScope) ||
              hasFakeOverrides(declaration, restrictedScope) ||
              hasPlatformImplementations(declaration)
  }

  private val KtNamedDeclaration.isObjectOrEnum: Boolean get() = this is KtObjectDeclaration || this is KtClass && isEnum()

  context(KaSession)
  private fun checkReference(ref: PsiReference, declaration: KtNamedDeclaration, originalDeclaration: KtNamedDeclaration?): Boolean {
      val refElement = ref.element
      if (declaration.isAncestor(refElement)) return true // usages inside element's declaration are not counted

      if (refElement.parent is KtValueArgumentName) return true // usage of parameter in the form of named argument is not counted

      val import = refElement.getParentOfType<KtImportDirective>(false) ?: return false
      val aliasName = import.aliasName
      if (aliasName != null && aliasName != declaration.name) {
          return false
      }
      // check if we import member(s) from object / nested object / enum and search for their usages
      if (declaration !is KtClassOrObject && originalDeclaration !is KtClassOrObject) return true
      if (import.isAllUnder) {
          val importedFrom = import.importedReference?.getQualifiedElementSelector()?.mainReference?.resolve()
                  as? KtClassOrObject ?: return true
          return importedFrom.declarations.none {
              it is KtNamedDeclaration && hasNonTrivialUsages(it, declarationContainingClass = it.containingClass())
          }
      }
    val importedFqName = import.importedFqName
    val declarationFqName = declaration.fqName
    if (importedFqName == declarationFqName) return true
    if (declarationFqName != null && importedFqName?.startsWith(declarationFqName) == true) {
        // imported a member of declaration
        return false
    }
      val importedDeclaration =
          import.importedReference?.getQualifiedElementSelector()?.mainReference?.resolve() as? KtNamedDeclaration
              ?: return true

      if (declaration.isObjectOrEnum || importedDeclaration.containingClassOrObject is KtObjectDeclaration) {
          return checkDeclaration(declaration, importedDeclaration)
      }

      if (originalDeclaration?.isObjectOrEnum == true) {
          return checkDeclaration(originalDeclaration, importedDeclaration)
      }

      return true
  }

  context(KaSession)
  private fun hasReferences(
      declaration: KtNamedDeclaration,
      declarationContainingClass: KtClass?,
      symbol: KaDeclarationSymbol?,
      useScope: SearchScope
  ): Boolean {
      val searchOptions = KotlinReferencesSearchOptions(acceptCallableOverrides = declaration.hasActualModifier())
      val searchParameters = KotlinReferencesSearchParameters(
          declaration,
          useScope,
          kotlinOptions = searchOptions
      )
      val originalDeclaration = (symbol as? KaTypeAliasSymbol)?.expandedType?.expandedSymbol?.psi as? KtNamedDeclaration
      if (symbol !is KaNamedFunctionSymbol || !symbol.annotations.contains(ClassId.topLevel(FqName("kotlin.jvm.JvmName")))) {
          if (declaration is KtSecondaryConstructor &&
              declarationContainingClass != null &&
              // when too many occurrences of this class, consider it used
              (isCheapEnoughToSearchUsages(declarationContainingClass) == PsiSearchHelper.SearchCostResult.TOO_MANY_OCCURRENCES ||
              ReferencesSearch.search(KotlinReferencesSearchParameters(declarationContainingClass, useScope)).any {
                  it.element.getStrictParentOfType<KtTypeAlias>() != null || it.element.getStrictParentOfType<KtCallExpression>()
                      ?.resolveToCall()?.singleFunctionCallOrNull()?.partiallyAppliedSymbol?.symbol == symbol
              })
          ) {
              return true
          }
          if (declaration is KtCallableDeclaration && declaration.canBeHandledByLightMethods(symbol)) {
              val lightMethods = declaration.toLightMethods()
              if (lightMethods.isNotEmpty()) {
                  val lightMethodsUsed = lightMethods.any { method ->
                      !MethodReferencesSearch.search(method).forEach(Processor {
                          checkReference(it, declaration, originalDeclaration)
                      })
                  }
                  if (lightMethodsUsed) return true
                  if (!declaration.hasActualModifier()) return false
              }
          }

          if (declaration is KtEnumEntry) {
              val enumClass = declarationContainingClass?.takeIf { it.isEnum() }
              if (hasBuiltInEnumFunctionReference(enumClass, useScope)) return true
          }
      }

      if (ReferencesSearch.search(searchParameters).forEach(Processor {
              checkReference(it, declaration, originalDeclaration)
          })) {
          return checkPrivateDeclaration(declaration, symbol, originalDeclaration)
      }
      return true
  }

    /**
   * Return true if [declaration] is a private nested class or object referenced by an import directive and the target symbol of
   * the import directive is used by other references.
   *
   * Note that we need this function to handle the case [declaration] is not directly referenced by any expressions other than an import
   * directive, but the import directive target is used. For example,
   *
   *   import C.CC.value
   *   class C {
   *     fun value() = value
   *     private object CC<caret> {
   *         const val value = 3
   *     }
   *   }
   *
   * In the above code, CC is not referenced by any expressions other than `import C.CC.value`,
   * but `C.CC.value` is used by `fun value() = value`, so we cannot delete `import C.CC.value`, and we have to keep CC.
   */
  context(KaSession)
  private fun checkPrivateDeclaration(
      declaration: KtNamedDeclaration,
      symbol: KaDeclarationSymbol?,
      originalDeclaration: KtNamedDeclaration?
  ): Boolean {
      if (symbol == null || !declaration.isPrivateNestedClassOrObject) return false

      val setOfImportedDeclarations = hashSetOf<KtSimpleNameExpression>()
      declaration.containingKtFile.importList?.acceptChildren(simpleNameExpressionRecursiveVisitor {
          setOfImportedDeclarations += it
      })

      return setOfImportedDeclarations.mapNotNull { it.referenceExpression() }
          .filter { symbol in it.mainReference.resolveToSymbols() }
          .any { !checkReference(it.mainReference, declaration, originalDeclaration) }
  }

  context(KaSession)
  private fun hasBuiltInEnumFunctionReference(enumClass: KtClass?, useScope: SearchScope): Boolean {
      if (enumClass == null) return false
      val isFoundEnumFunctionReferenceViaSearch = ReferencesSearch.search(KotlinReferencesSearchParameters(enumClass, useScope))
          .any { hasBuiltInEnumFunctionReference(it, enumClass) }

      return isFoundEnumFunctionReferenceViaSearch || hasEnumFunctionReferenceInEnumClass(enumClass)
  }

  context(KaSession)
  private fun KtSimpleNameExpression.isReferenceToBuiltInEnumEntries(): Boolean =
    isEnumValuesSoftDeprecateEnabled() && this.getReferencedNameAsName() == StandardNames.ENUM_ENTRIES && isSynthesizedFunction()

  /**
   * Checks calls inside the enum class without receiver expression. Example: `values()`, `::values`
   */
  context(KaSession)
  private fun hasEnumFunctionReferenceInEnumClass(enumClass: KtClass): Boolean {
      val isFoundCallableReference = enumClass.anyDescendantOfType<KtCallableReferenceExpression> {
          it.receiverExpression == null && it.containingClass() == enumClass && it.isReferenceToBuiltInEnumFunction()
      }
      if (isFoundCallableReference) return true

      val isFoundSimpleNameExpression = enumClass.anyDescendantOfType<KtSimpleNameExpression> {
          it.parent !is KtCallableReferenceExpression && it.containingClass() == enumClass
                  && it.getQualifiedExpressionForSelector() == null && it.isReferenceToBuiltInEnumEntries()
      }
      if (isFoundSimpleNameExpression) return true

      return enumClass.anyDescendantOfType<KtCallExpression> {
          it.getQualifiedExpressionForSelector() == null && it.containingClass() == enumClass && it.isReferenceToBuiltInEnumFunction()
      }
  }

  /**
   * Checks calls in enum class with explicit receiver expression. Example: EnumClass.values(), EnumClass::values.
   * Also includes search by imports and kotlin.enumValues, kotlin.enumValueOf functions
   */
  context(KaSession)
  private fun hasBuiltInEnumFunctionReference(reference: PsiReference, enumClass: KtClass): Boolean {
      val parent = reference.element.parent
      if ((parent as? KtQualifiedExpression)?.normalizeEnumQualifiedExpression(enumClass)?.canBeReferenceToBuiltInEnumFunction() == true) return true
      if ((parent as? KtQualifiedExpression)?.normalizeEnumCallableReferenceExpression(enumClass)?.canBeReferenceToBuiltInEnumFunction() == true) return true
      if ((parent as? KtCallableReferenceExpression)?.canBeReferenceToBuiltInEnumFunction() == true) return true
      if (((parent as? KtTypeElement)?.parent as? KtTypeReference)?.isReferenceToBuiltInEnumFunction() == true) return true
      if ((parent as? PsiImportStaticReferenceElement)?.isReferenceToBuiltInEnumFunction() == true) return true
      if ((parent as? PsiReferenceExpression)?.isReferenceToBuiltInEnumFunction(enumClass) == true) return true
      if ((parent as? KtElement)?.normalizeImportDirective()?.isUsedStarImportOfEnumStaticFunctions() == true) return true
      return (parent as? PsiImportStaticStatement)?.isUsedStarImportOfEnumStaticFunctions() == true
  }

  private fun KtElement.normalizeImportDirective(): KtImportDirective? {
      if (this is KtImportDirective) return this
      return this.parent as? KtImportDirective
  }

  private fun KtQualifiedExpression.normalizeEnumQualifiedExpression(enumClass: KtClass): KtQualifiedExpression? {
      if (receiverExpression.text == enumClass.name) return this
      if (this.selectorExpression?.text == enumClass.name) return this.parent as? KtQualifiedExpression
      return null
  }

  private fun KtQualifiedExpression.normalizeEnumCallableReferenceExpression(enumClass: KtClass): KtCallableReferenceExpression? {
      if (this.selectorExpression?.text == enumClass.name) return this.parent as? KtCallableReferenceExpression
      return null
  }

  private fun PsiImportStaticStatement.isUsedStarImportOfEnumStaticFunctions(): Boolean {
      val importedEnumQualifiedName = importReference?.qualifiedName ?: return false
      if ((resolveTargetClass() as? KtLightClass)?.isEnum != true) return false

      fun PsiReference.isQualifiedNameInEnumStaticMethods(): Boolean {
          val referenceExpression = resolve() as? PsiMember ?: return false
          return referenceExpression.containingClass?.kotlinFqName == FqName(importedEnumQualifiedName)
                  && referenceExpression.name in ENUM_STATIC_METHOD_NAMES_WITH_ENTRIES_IN_JAVA.map { it.asString() }
      }

      return containingFile.anyDescendantOfType(PsiReferenceExpression::isQualifiedNameInEnumStaticMethods)
  }

  context(KaSession)
  private fun KtImportDirective.resolveReferenceToSymbol(): KaSymbol? = when (importedReference) {
      is KtReferenceExpression -> importedReference as KtReferenceExpression
      else -> importedReference?.getChildOfType<KtReferenceExpression>()
  }?.mainReference?.resolveToSymbol()

  context(KaSession)
  private fun KtImportDirective.isUsedStarImportOfEnumStaticFunctions(): Boolean {
      if (importPath?.isAllUnder != true) return false
      val importedEnumFqName = this.importedFqName ?: return false
      val importedClass = resolveReferenceToSymbol() as? KaClassSymbol ?: return false
      if (importedClass.classKind != KaClassKind.ENUM_CLASS) return false

      val enumStaticMethods = ENUM_STATIC_METHOD_NAMES_WITH_ENTRIES.map { FqName("$importedEnumFqName.$it") }

      fun KtExpression.isNameInEnumStaticMethods(): Boolean {
          if (getQualifiedExpressionForSelector() != null) return false
          if (((this as? KtNameReferenceExpression)?.parent as? KtCallableReferenceExpression)?.receiverExpression != null) return false
          val symbol = mainReference?.resolveToSymbol() as? KaCallableSymbol ?: return false
          return symbol.callableId?.asSingleFqName() in enumStaticMethods
      }

      return containingFile.anyDescendantOfType<KtExpression> {
          (it as? KtCallExpression)?.isNameInEnumStaticMethods() == true
                  || (it as? KtCallableReferenceExpression)?.callableReference?.isNameInEnumStaticMethods() == true
                  || (it as? KtReferenceExpression)?.isNameInEnumStaticMethods() == true
      }
  }

  /**
   * Check static java imports according to the following pattern: 'org.test.Enum.(values/valueOf)'
   */
  private fun PsiImportStaticReferenceElement.isReferenceToBuiltInEnumFunction(): Boolean {
      val importedEnumQualifiedName = classReference.qualifiedName
      val enumStaticMethods = ENUM_STATIC_METHOD_NAMES_WITH_ENTRIES_IN_JAVA.map { FqName("$importedEnumQualifiedName.$it") }
      return FqName(qualifiedName) in enumStaticMethods
  }

  private fun PsiReferenceExpression.isReferenceToBuiltInEnumFunction(enumClass: KtClass): Boolean {
      val reference = resolve() as? KtLightMethod ?: return false
      return reference.containingClass.name == enumClass.name && reference is SyntheticElement && reference.name in ENUM_STATIC_METHOD_NAMES_WITH_ENTRIES_IN_JAVA.map { it.asString() }
  }

  context(KaSession)
  private fun KtCallableDeclaration.canBeHandledByLightMethods(symbol: KaDeclarationSymbol?): Boolean {
      return when {
          symbol is KaConstructorSymbol -> {
              val classSymbol = symbol.containingDeclaration as? KaNamedClassSymbol ?: return false
              !classSymbol.isInline && classSymbol.visibility != KaSymbolVisibility.PRIVATE
          }
          hasModifier(KtTokens.INTERNAL_KEYWORD) -> false
          symbol !is KaNamedFunctionSymbol -> true
          else -> !symbol.hasInlineClassParameters()
      }
  }

  context(KaSession)
  private fun KaNamedFunctionSymbol.hasInlineClassParameters(): Boolean {
      val receiverParameterClassSymbol = receiverType?.expandedSymbol as? KaNamedClassSymbol
      return receiverParameterClassSymbol?.isInline == true || valueParameters.any {
          val namedClassOrObjectSymbol = it.returnType.expandedSymbol as? KaNamedClassSymbol ?: return@any false
          namedClassOrObjectSymbol.isInline
      }
  }

  private fun hasOverrides(declaration: KtNamedDeclaration, useScope: SearchScope): Boolean {
      // don't search for functional expressions to check if function is used
      val overrides = when (declaration) {
          is KtCallableDeclaration -> declaration.findAllOverridings(useScope)
          is KtClass -> declaration.findAllInheritors(useScope)
          else -> null
      }

      return overrides?.firstOrNull() != null
  }

  private fun hasFakeOverrides(declaration: KtNamedDeclaration, useScope: SearchScope): Boolean {
      val ownerClass = declaration.containingClassOrObject as? KtClass ?: return false
      if (!ownerClass.isInheritable()) return false
      val callableName = analyze(declaration) {
          val symbol = declaration.symbol
          if (symbol !is KaCallableSymbol) return false
          val modality = symbol.modality
          if (modality == KaSymbolModality.ABSTRACT) return false
          symbol.callableId?.callableName
      } ?: return false

      return ownerClass.findAllInheritors(useScope).any { element: PsiElement ->
          when (element) {
              is KtClassOrObject -> {
<<<<<<< HEAD
                  analyze(element) {
                      val callableSymbol = declaration.symbol as KaCallableSymbol
                      val overridingCallableSymbol = element.classSymbol
                          ?.memberScope
                          ?.callables(callableName)
                          ?.singleOrNull {
                              it.fakeOverrideOriginal == callableSymbol
                          }
                          ?: return@any false

                      overridingCallableSymbol != callableSymbol && overridingCallableSymbol.intersectionOverriddenSymbols.any { it != callableSymbol }
                  }
=======
                  if (!element.canBeAnalysed()) return@any false

                  val overridingCallableSymbol = element.classSymbol?.memberScope
                      ?.callables { name -> name == callableSymbol.callableId?.callableName }?.filter {
                          it.fakeOverrideOriginal == callableSymbol
                      }?.singleOrNull() ?: return@any false
                  overridingCallableSymbol != callableSymbol && overridingCallableSymbol.intersectionOverriddenSymbols
                      .any { it != callableSymbol }
>>>>>>> a3a27a7c
              }
              is PsiClass ->
                  declaration.toLightMethods().any { lightMethod ->
                      val sameMethods = element.findMethodsBySignature(lightMethod, true)
                      sameMethods.all { it.containingClass != element } &&
                              sameMethods.any { it.containingClass != lightMethod.containingClass }
                  }
              else ->
                  false
          }
      }
  }

  private fun hasPlatformImplementations(declaration: KtNamedDeclaration): Boolean {
      return declaration.hasExpectModifier()

      // TODO: K2 counterpart of `hasActualsFor` is missing. Update this function after implementing it.
  }

  private fun classOrObjectHasTextUsages(classOrObject: KtClassOrObject): Boolean {
      var hasTextUsages = false

      // Finding text usages
      if (classOrObject.useScope is GlobalSearchScope) {
          val findClassUsagesHandler = KotlinFindClassUsagesHandler(classOrObject, KotlinFindUsagesHandlerFactory(classOrObject.project))
          findClassUsagesHandler.processUsagesInText(
              classOrObject,
              { hasTextUsages = true; false },
              GlobalSearchScope.projectScope(classOrObject.project)
          )
      }

      return hasTextUsages
  }

    fun createQuickFixes(declaration: KtNamedDeclaration): Array<LocalQuickFixAndIntentionActionOnPsiElement> {
        if (declaration is KtParameter) {
            if (declaration.isLoopParameter) {
                return emptyArray()
            }
            if (declaration.isCatchParameter) {
                return if (declaration.name == "_") {
                    emptyArray()
                } else {
                    arrayOf(RenameElementFix(declaration, "_"))
                }
            }
            val ownerFunction = declaration.ownerFunction
            if (ownerFunction is KtPropertyAccessor && ownerFunction.isSetter) {
                return emptyArray()
            }
        }
        // TODO: Implement K2 counterpart of `createAddToDependencyInjectionAnnotationsFix` and use it for `element` with annotations here.
        return arrayOf(SafeDeleteFix(declaration))
    }

  context(KaSession)
  private fun isEntryPoint(declaration: KtNamedDeclaration, isCheapEnough: Lazy<PsiSearchHelper.SearchCostResult>, isJavaEntryPoint: UnusedDeclarationInspectionBase): Boolean {
      if (declaration.hasKotlinAdditionalAnnotation()) return true
      val lightElement: PsiElement = when (declaration) {
          is KtClass -> {
              if (declaration.declarations.any { it.hasKotlinAdditionalAnnotation() }) return true
              declaration.toLightClass()
          }
          is KtObjectDeclaration -> declaration.toLightClass()
          is KtNamedFunction -> {
              // Some of the main-function-cases are covered by 'javaInspection.isEntryPoint(lightElement)' call
              // but not all of them: light method for parameterless main still points to parameterless name
              // that is not an actual entry point from Java language point of view
              // TODO: If we would add options for this inspection, then this call should be conditional.
              if (KotlinMainFunctionDetector.getInstance().isMain(declaration)) return true
              LightClassUtil.getLightClassMethod(declaration as KtFunction)
          }
          is KtSecondaryConstructor -> LightClassUtil.getLightClassMethod(declaration as KtFunction)
          is KtProperty, is KtParameter -> {
              if (declaration is KtParameter) {
                  val ownerFunction = declaration.ownerFunction
                  if (ownerFunction is KtNamedFunction && KotlinMainFunctionDetector.getInstance().isMain(ownerFunction)) {
                      // @JvmStatic main() must have parameters
                      return ownerFunction.findAnnotation(ClassId(FqName("kotlin.jvm"), FqName("JvmStatic"), false)) != null
                  }
                  if (!declaration.hasValOrVar()) return false
              }
              // we may handle only annotation parameters so far
              if (declaration is KtParameter && isAnnotationParameter(declaration)) {
                  val lightAnnotationMethods = LightClassUtil.getLightClassPropertyMethods(declaration).toList()
                  for (javaParameterPsi in lightAnnotationMethods) {
                      if (isJavaEntryPoint.isEntryPoint(javaParameterPsi)) {
                          return true
                      }
                  }
              }
              // can't rely on a light element, check annotation ourselves
              val entryPointsManager = EntryPointsManager.getInstance(declaration.project) as EntryPointsManagerBase
              return checkAnnotatedUsingPatterns(
                  declaration,
                  entryPointsManager.additionalAnnotations + entryPointsManager.ADDITIONAL_ANNOTATIONS
              )
          }
          else -> return false
      } ?: return false

      if (isCheapEnough.value == PsiSearchHelper.SearchCostResult.TOO_MANY_OCCURRENCES) return false

      return isJavaEntryPoint.isEntryPoint(lightElement)
  }

}<|MERGE_RESOLUTION|>--- conflicted
+++ resolved
@@ -603,8 +603,9 @@
       return ownerClass.findAllInheritors(useScope).any { element: PsiElement ->
           when (element) {
               is KtClassOrObject -> {
-<<<<<<< HEAD
                   analyze(element) {
+                      if (!element.canBeAnalysed()) return@any false
+
                       val callableSymbol = declaration.symbol as KaCallableSymbol
                       val overridingCallableSymbol = element.classSymbol
                           ?.memberScope
@@ -616,16 +617,6 @@
 
                       overridingCallableSymbol != callableSymbol && overridingCallableSymbol.intersectionOverriddenSymbols.any { it != callableSymbol }
                   }
-=======
-                  if (!element.canBeAnalysed()) return@any false
-
-                  val overridingCallableSymbol = element.classSymbol?.memberScope
-                      ?.callables { name -> name == callableSymbol.callableId?.callableName }?.filter {
-                          it.fakeOverrideOriginal == callableSymbol
-                      }?.singleOrNull() ?: return@any false
-                  overridingCallableSymbol != callableSymbol && overridingCallableSymbol.intersectionOverriddenSymbols
-                      .any { it != callableSymbol }
->>>>>>> a3a27a7c
               }
               is PsiClass ->
                   declaration.toLightMethods().any { lightMethod ->
