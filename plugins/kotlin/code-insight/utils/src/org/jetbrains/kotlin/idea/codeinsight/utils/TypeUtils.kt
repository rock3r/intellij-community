--- conflicted
+++ resolved
@@ -23,13 +23,8 @@
 context(KaSession)
 fun KtType.isEnum(): Boolean {
     if (this !is KtNonErrorClassType) return false
-<<<<<<< HEAD
-    val classSymbol = classSymbol
+    val classSymbol = symbol
     return classSymbol is KaClassOrObjectSymbol && classSymbol.classKind == KaClassKind.ENUM_CLASS
-=======
-    val classSymbol = symbol
-    return classSymbol is KtClassOrObjectSymbol && classSymbol.classKind == KtClassKind.ENUM_CLASS
->>>>>>> f8d0b80e
 }
 
 /**
