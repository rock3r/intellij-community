// Copyright 2000-2023 JetBrains s.r.o. and contributors. Use of this source code is governed by the Apache 2.0 license.
package org.jetbrains.kotlin.idea.codeinsight.utils

import org.jetbrains.kotlin.analysis.api.KaSession
import org.jetbrains.kotlin.analysis.api.components.KtImplicitReceiver
import org.jetbrains.kotlin.analysis.api.symbols.*
import org.jetbrains.kotlin.analysis.api.types.KtFunctionalType
import org.jetbrains.kotlin.idea.references.mainReference
import org.jetbrains.kotlin.name.Name
import org.jetbrains.kotlin.psi.*

data class ImplicitReceiverInfo(
    val receiverLabel: Name?,
    val isUnambiguousLabel: Boolean
)

context(KaSession)
fun KtExpression.getImplicitReceiverInfo(): ImplicitReceiverInfo? {
    val reference = when (this) {
        is KtSimpleNameExpression -> this
        is KtCallableReferenceExpression -> callableReference
        is KtCallExpression -> calleeExpression
        else -> null
    } ?: return null
    val declarationSymbol = reference.mainReference?.resolveToSymbol() ?: return null

    // Get associated class symbol on declaration-site
    val declarationAssociatedClass = getAssociatedClass(declarationSymbol) ?: return null

    // Getting the implicit receiver
    val allImplicitReceivers = reference.containingKtFile.getScopeContextForPosition(reference).implicitReceivers
    return getImplicitReceiverInfoOfClass(allImplicitReceivers, declarationAssociatedClass)
}

context(KaSession)
private fun getAssociatedClass(symbol: KtSymbol): KaClassOrObjectSymbol? {
    // both variables and functions are callable, and only they can be referenced by "this"
    if (symbol !is KaCallableSymbol) return null
    return when (symbol) {
<<<<<<< HEAD
        is KaFunctionSymbol, is KtPropertySymbol ->
            if (symbol.isExtension) symbol.receiverType?.expandedClassSymbol else symbol.getContainingSymbol() as? KaClassOrObjectSymbol
=======
        is KtFunctionSymbol, is KtPropertySymbol ->
            if (symbol.isExtension) symbol.receiverType?.expandedSymbol else symbol.getContainingSymbol() as? KtClassOrObjectSymbol
>>>>>>> f8d0b80e
        is KtVariableLikeSymbol -> {
            val variableType = symbol.returnType as? KtFunctionalType
            variableType?.receiverType?.expandedSymbol
        }
        else -> null
    }
}

context(KaSession)
private fun getImplicitReceiverInfoOfClass(
    implicitReceivers: List<KtImplicitReceiver>, associatedClass: KaClassOrObjectSymbol
): ImplicitReceiverInfo? {
    // We can't use "this" with label if the label is already taken
    val alreadyReservedLabels = mutableListOf<Name>()

    var isInnermostReceiver = true
    for (receiver in implicitReceivers) {
        val (receiverClass, receiverLabel) = getImplicitReceiverClassAndTag(receiver) ?: return null

        if (receiverClass == associatedClass || receiverClass.isSubClassOf(associatedClass)) {
            if (receiverLabel in alreadyReservedLabels) return null
            return if (isInnermostReceiver || receiverLabel != null) ImplicitReceiverInfo(
                receiverLabel,
                isInnermostReceiver
            ) else null
        }

        receiverLabel?.let { alreadyReservedLabels.add(it) }
        isInnermostReceiver = false
    }
    return null
}

<<<<<<< HEAD
context(KaSession)
private fun getImplicitReceiverClassAndTag(receiver: KtImplicitReceiver): Pair<KaClassOrObjectSymbol, Name?>? {
    val associatedClass = receiver.type.expandedClassSymbol ?: return null
=======
context(KtAnalysisSession)
private fun getImplicitReceiverClassAndTag(receiver: KtImplicitReceiver): Pair<KtClassOrObjectSymbol, Name?>? {
    val associatedClass = receiver.type.expandedSymbol ?: return null
>>>>>>> f8d0b80e
    val associatedTag: Name? = when (val receiverSymbol = receiver.ownerSymbol) {
        is KaClassOrObjectSymbol -> receiverSymbol.name
        is KaAnonymousFunctionSymbol -> {
            val receiverPsi = receiverSymbol.psi
            val potentialLabeledPsi = receiverPsi?.parent?.parent
            if (potentialLabeledPsi is KtLabeledExpression) potentialLabeledPsi.getLabelNameAsName()
            else {
                val potentialCallExpression = potentialLabeledPsi?.parent as? KtCallExpression
                val potentialCallNameReference = (potentialCallExpression?.calleeExpression as? KtNameReferenceExpression)
                potentialCallNameReference?.getReferencedNameAsName()
            }
        }
        is KaFunctionSymbol -> receiverSymbol.name
        else -> null
    }
    return Pair(associatedClass, associatedTag)
}<|MERGE_RESOLUTION|>--- conflicted
+++ resolved
@@ -37,13 +37,8 @@
     // both variables and functions are callable, and only they can be referenced by "this"
     if (symbol !is KaCallableSymbol) return null
     return when (symbol) {
-<<<<<<< HEAD
         is KaFunctionSymbol, is KtPropertySymbol ->
-            if (symbol.isExtension) symbol.receiverType?.expandedClassSymbol else symbol.getContainingSymbol() as? KaClassOrObjectSymbol
-=======
-        is KtFunctionSymbol, is KtPropertySymbol ->
-            if (symbol.isExtension) symbol.receiverType?.expandedSymbol else symbol.getContainingSymbol() as? KtClassOrObjectSymbol
->>>>>>> f8d0b80e
+            if (symbol.isExtension) symbol.receiverType?.expandedSymbol else symbol.getContainingSymbol() as? KaClassOrObjectSymbol
         is KtVariableLikeSymbol -> {
             val variableType = symbol.returnType as? KtFunctionalType
             variableType?.receiverType?.expandedSymbol
@@ -77,15 +72,9 @@
     return null
 }
 
-<<<<<<< HEAD
 context(KaSession)
 private fun getImplicitReceiverClassAndTag(receiver: KtImplicitReceiver): Pair<KaClassOrObjectSymbol, Name?>? {
-    val associatedClass = receiver.type.expandedClassSymbol ?: return null
-=======
-context(KtAnalysisSession)
-private fun getImplicitReceiverClassAndTag(receiver: KtImplicitReceiver): Pair<KtClassOrObjectSymbol, Name?>? {
     val associatedClass = receiver.type.expandedSymbol ?: return null
->>>>>>> f8d0b80e
     val associatedTag: Name? = when (val receiverSymbol = receiver.ownerSymbol) {
         is KaClassOrObjectSymbol -> receiverSymbol.name
         is KaAnonymousFunctionSymbol -> {
