// Copyright 2000-2022 JetBrains s.r.o. and contributors. Use of this source code is governed by the Apache 2.0 license that can be found in the LICENSE file.

package org.jetbrains.kotlin.idea.debugger.stepping.smartStepInto

import com.intellij.debugger.engine.MethodFilter
import com.intellij.openapi.application.runReadAction
import com.intellij.openapi.components.serviceOrNull
import com.intellij.psi.PsiElement
import com.intellij.psi.SmartPsiElementPointer
import com.intellij.psi.createSmartPointer
import com.intellij.util.Range
import org.jetbrains.kotlin.analysis.api.KtAnalysisSession
import org.jetbrains.kotlin.analysis.api.renderer.base.annotations.KtRendererAnnotationsFilter
import org.jetbrains.kotlin.analysis.api.renderer.declarations.KtCallableReturnTypeFilter
import org.jetbrains.kotlin.analysis.api.renderer.declarations.KtDeclarationRenderer
import org.jetbrains.kotlin.analysis.api.renderer.declarations.impl.KtDeclarationRendererForSource
import org.jetbrains.kotlin.analysis.api.renderer.declarations.modifiers.KtDeclarationModifiersRenderer
import org.jetbrains.kotlin.analysis.api.renderer.declarations.modifiers.renderers.KtModifierListRenderer
import org.jetbrains.kotlin.analysis.api.renderer.declarations.modifiers.renderers.KtRendererKeywordFilter
import org.jetbrains.kotlin.analysis.api.renderer.declarations.renderers.KtTypeParameterRendererFilter
import org.jetbrains.kotlin.analysis.api.renderer.declarations.renderers.callables.KtCallableReceiverRenderer
import org.jetbrains.kotlin.analysis.api.renderer.declarations.renderers.callables.KtConstructorSymbolRenderer
import org.jetbrains.kotlin.analysis.api.renderer.declarations.renderers.callables.KtValueParameterSymbolRenderer
import org.jetbrains.kotlin.analysis.api.renderer.types.impl.KtTypeRendererForSource
import org.jetbrains.kotlin.analysis.api.renderer.types.renderers.KtFunctionalTypeRenderer
import org.jetbrains.kotlin.analysis.api.symbols.KtCallableSymbol
import org.jetbrains.kotlin.analysis.api.symbols.KtDeclarationSymbol
import org.jetbrains.kotlin.analysis.api.symbols.KtReceiverParameterSymbol
import org.jetbrains.kotlin.analysis.api.types.KtType
import org.jetbrains.kotlin.analysis.utils.printer.PrettyPrinter
import org.jetbrains.kotlin.idea.KotlinIcons
import org.jetbrains.kotlin.idea.debugger.core.getClassName
import org.jetbrains.kotlin.lexer.KtTokens
import org.jetbrains.kotlin.psi.KotlinDeclarationNavigationPolicy
import org.jetbrains.kotlin.psi.KtDeclaration
import javax.swing.Icon

class KotlinMethodSmartStepTarget(
    lines: Range<Int>,
    highlightElement: PsiElement,
    label: String,
    declaration: KtDeclaration?,
    val ordinal: Int,
    val methodInfo: CallableMemberInfo
) : KotlinSmartStepTarget(label, highlightElement, false, lines) {
    companion object {
        private val renderer = KtDeclarationRendererForSource.WITH_QUALIFIED_NAMES.with {
            annotationRenderer = annotationRenderer.with {
                annotationFilter = KtRendererAnnotationsFilter.NONE
            }
            keywordsRenderer = keywordsRenderer.with {
                keywordFilter = KtRendererKeywordFilter.onlyWith(KtTokens.CONSTRUCTOR_KEYWORD, KtTokens.GET_KEYWORD, KtTokens.SET_KEYWORD)
            }
            modifiersRenderer = modifiersRenderer.with {
                modifierListRenderer = NO_MODIFIER_LIST
            }
            typeRenderer = KtTypeRendererForSource.WITH_SHORT_NAMES.with {
                functionalTypeRenderer = KtFunctionalTypeRenderer.AS_FUNCTIONAL_TYPE
            }
            returnTypeFilter = NO_RETURN_TYPE
            typeParametersFilter = KtTypeParameterRendererFilter { _, _ -> false }
            constructorRenderer = KtConstructorSymbolRenderer.AS_RAW_SIGNATURE
            valueParameterRenderer = KtValueParameterSymbolRenderer.TYPE_ONLY
            callableReceiverRenderer = NO_CALLABLE_RECEIVER
        }

        context(KtAnalysisSession)
        fun calcLabel(symbol: KtDeclarationSymbol): String {
            return symbol.render(renderer)
        }
    }

    private val declarationPtr = declaration?.fetchNavigationElement()?.createSmartPointer()

    init {
        assert(declaration != null || methodInfo.isInvoke)
    }

    override fun getIcon(): Icon = if (methodInfo.isExtension) KotlinIcons.EXTENSION_FUNCTION else KotlinIcons.FUNCTION
    override fun getClassName(): String? = runReadAction { declarationPtr?.element?.getClassName() }

    fun getDeclaration(): KtDeclaration? =
        declarationPtr.getElementInReadAction()

    override fun createMethodFilter(): MethodFilter {
        val declaration = declarationPtr.getElementInReadAction()
        return KotlinMethodFilter(declaration, callingExpressionLines, methodInfo)
    }

    override fun equals(other: Any?): Boolean {
        if (this === other) return true

        if (other == null || other !is KotlinMethodSmartStepTarget) return false

        if (methodInfo.isInvoke && other.methodInfo.isInvoke) {
            // Don't allow to choose several invoke targets in smart step into as we can't distinguish them reliably during debug
            return true
        }
        return highlightElement === other.highlightElement
    }

    override fun hashCode(): Int {
        if (methodInfo.isInvoke) {
            // Predefined value to make all FunctionInvokeDescriptor targets equal
            return 42
        }
        return highlightElement.hashCode()
    }
}

internal fun <T : PsiElement> SmartPsiElementPointer<T>?.getElementInReadAction(): T? =
    this?.let { runReadAction { element } }


private val NO_RETURN_TYPE = object : KtCallableReturnTypeFilter {
    override fun shouldRenderReturnType(analysisSession: KtAnalysisSession, type: KtType, symbol: KtCallableSymbol): Boolean = false
}

private val NO_CALLABLE_RECEIVER = object : KtCallableReceiverRenderer {
<<<<<<< HEAD
    context(KtAnalysisSession, KtDeclarationRenderer)
    override fun renderReceiver(symbol: KtReceiverParameterSymbol, printer: PrettyPrinter) {
    }
}

private val NO_MODIFIER_LIST = object : KtModifierListRenderer {
    context(KtAnalysisSession, KtDeclarationModifiersRenderer)
    override fun renderModifiers(symbol: KtDeclarationSymbol, printer: PrettyPrinter) {
    }
=======
    override fun renderReceiver(
        analysisSession: KtAnalysisSession,
        symbol: KtReceiverParameterSymbol,
        declarationRenderer: KtDeclarationRenderer,
        printer: PrettyPrinter
    ) {}
}

private val NO_MODIFIER_LIST = object : KtModifierListRenderer {
    override fun renderModifiers(
        analysisSession: KtAnalysisSession,
        symbol: KtDeclarationSymbol,
        declarationModifiersRenderer: KtDeclarationModifiersRenderer,
        printer: PrettyPrinter
    ) {}
>>>>>>> 13069619

}

private fun KtDeclaration.fetchNavigationElement(): KtDeclaration =
    serviceOrNull<KotlinDeclarationNavigationPolicy>()?.getNavigationElement(this) as? KtDeclaration
        ?: this<|MERGE_RESOLUTION|>--- conflicted
+++ resolved
@@ -117,17 +117,6 @@
 }
 
 private val NO_CALLABLE_RECEIVER = object : KtCallableReceiverRenderer {
-<<<<<<< HEAD
-    context(KtAnalysisSession, KtDeclarationRenderer)
-    override fun renderReceiver(symbol: KtReceiverParameterSymbol, printer: PrettyPrinter) {
-    }
-}
-
-private val NO_MODIFIER_LIST = object : KtModifierListRenderer {
-    context(KtAnalysisSession, KtDeclarationModifiersRenderer)
-    override fun renderModifiers(symbol: KtDeclarationSymbol, printer: PrettyPrinter) {
-    }
-=======
     override fun renderReceiver(
         analysisSession: KtAnalysisSession,
         symbol: KtReceiverParameterSymbol,
@@ -143,7 +132,6 @@
         declarationModifiersRenderer: KtDeclarationModifiersRenderer,
         printer: PrettyPrinter
     ) {}
->>>>>>> 13069619
 
 }
 
