--- conflicted
+++ resolved
@@ -8,15 +8,9 @@
 import org.jetbrains.kotlin.analysis.api.components.KtScopeKind
 import org.jetbrains.kotlin.analysis.api.scopes.KtScope
 import org.jetbrains.kotlin.analysis.api.scopes.KtScopeNameFilter
-<<<<<<< HEAD
 import org.jetbrains.kotlin.analysis.api.symbols.*
+import org.jetbrains.kotlin.analysis.api.types.KtType
 import org.jetbrains.kotlin.builtins.StandardNames
-=======
-import org.jetbrains.kotlin.analysis.api.symbols.KtCallableSymbol
-import org.jetbrains.kotlin.analysis.api.symbols.KtSyntheticJavaPropertySymbol
-import org.jetbrains.kotlin.analysis.api.symbols.KtNamedClassOrObjectSymbol
-import org.jetbrains.kotlin.analysis.api.types.KtType
->>>>>>> c00872f7
 import org.jetbrains.kotlin.idea.completion.checkers.CompletionVisibilityChecker
 import org.jetbrains.kotlin.lexer.KtTokens
 import org.jetbrains.kotlin.load.java.JvmAbi
@@ -38,11 +32,7 @@
     scopeContext: KtScopeContext,
     visibilityChecker: CompletionVisibilityChecker,
     scopeNameFilter: KtScopeNameFilter,
-<<<<<<< HEAD
-    excludeEnumEntries: Boolean,
-=======
     withSyntheticJavaProperties: Boolean = true,
->>>>>>> c00872f7
     skipJavaGettersAndSetters: Boolean = true,
     symbolFilter: (KtCallableSymbol) -> Boolean = { true }
 ): Sequence<KtSymbolWithContainingScopeKind<KtCallableSymbol>> = sequence {
@@ -81,6 +71,7 @@
     type: KtType,
     visibilityChecker: CompletionVisibilityChecker,
     scopeNameFilter: KtScopeNameFilter,
+    excludeEnumEntries: Boolean,
     withSyntheticJavaProperties: Boolean = true,
     skipJavaGettersAndSetters: Boolean = true,
     indexInTower: Int? = null,
@@ -100,14 +91,6 @@
         ).filterIsInstance<KtSyntheticJavaPropertySymbol>()
     }.orEmpty()
 
-<<<<<<< HEAD
-    return nonExtensions
-        .applyIf(skipJavaGettersAndSetters) {
-            val javaGettersAndSetters = syntheticProperties.flatMap { listOfNotNull(it.javaGetterSymbol, it.javaSetterSymbol) }.toSet()
-            filter { it !in javaGettersAndSetters }
-        }
-        .applyIf(excludeEnumEntries) { filterNot(::isEnumEntriesProperty) }
-=======
     val callableSymbols = typeScope.getCallableSymbols(scopeNameFilter.getAndSetAware()).applyIf(skipJavaGettersAndSetters) {
         val javaGettersAndSetters = syntheticProperties.flatMap { listOfNotNull(it.javaGetterSymbol, it.javaSetterSymbol) }.toSet()
         filter { it !in javaGettersAndSetters }
@@ -125,8 +108,7 @@
         yieldAll(syntheticProperties.map {
             KtSymbolWithContainingScopeKind(it, indexInTower?.let { KtScopeKind.SyntheticJavaPropertiesScope(indexInTower) })
         })
-    }
->>>>>>> c00872f7
+    }.applyIf(excludeEnumEntries) { filterNot(::isEnumEntriesProperty) }
 }
 
 /**
