--- conflicted
+++ resolved
@@ -26,6 +26,8 @@
 import git4idea.roots.GitRootScanner;
 import org.jetbrains.annotations.NotNull;
 
+import java.util.concurrent.CountDownLatch;
+
 /**
  * @author Kirill Likhodedov
  */
@@ -33,7 +35,8 @@
 
   @NotNull private final GitPlatformFacade myPlatformFacade;
 
-  public GitRepositoryManager(@NotNull Project project, @NotNull GitPlatformFacade platformFacade,
+  public GitRepositoryManager(@NotNull Project project,
+                              @NotNull GitPlatformFacade platformFacade,
                               @NotNull ProjectLevelVcsManager vcsManager) {
     super(project, vcsManager, platformFacade.getVcs(project), GitUtil.DOT_GIT);
     myPlatformFacade = platformFacade;
@@ -48,25 +51,9 @@
   }
 
   @NotNull
-<<<<<<< HEAD
-  List<GitRepository> getRepositories();
-
-  boolean moreThanOneRoot();
-
-  /**
-   * Synchronously updates the specified information about Git repository under the given root.
-   * @param root   root directory of the Git repository.
-   *
-   */
-  void updateRepository(VirtualFile root);
-
-  void updateAllRepositories();
-
-  void waitUntilInitialized();
-=======
   @Override
   protected GitRepository createRepository(@NotNull VirtualFile root) {
     return GitRepositoryImpl.getFullInstance(root, myProject, myPlatformFacade, this);
   }
->>>>>>> ab61ad18
+
 }