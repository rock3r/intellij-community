// Copyright 2000-2018 JetBrains s.r.o. Use of this source code is governed by the Apache 2.0 license that can be found in the LICENSE file.

/*
 * @author max
 */
package com.intellij.ui.speedSearch;

import com.intellij.openapi.actionSystem.DataProvider;
import com.intellij.openapi.ui.popup.JBPopup;
import com.intellij.openapi.ui.popup.util.PopupUtil;
import com.intellij.openapi.util.Condition;
import com.intellij.openapi.wm.IdeFocusManager;
import com.intellij.ui.DocumentAdapter;
import com.intellij.ui.LightColors;
import com.intellij.ui.SearchTextField;
import com.intellij.ui.UIBundle;
import com.intellij.util.Function;
import com.intellij.util.ui.ComponentWithEmptyText;
import com.intellij.util.ui.UIUtil;
import org.jetbrains.annotations.NonNls;
import org.jetbrains.annotations.NotNull;
import org.jetbrains.annotations.Nullable;

import javax.swing.*;
import javax.swing.event.DocumentEvent;
import java.awt.*;
import java.awt.event.FocusEvent;

public class ListWithFilter<T> extends JPanel implements DataProvider {
  private final JList<? extends T> myList;
  private final SearchTextField mySearchField = new SearchTextField(false);
  private final NameFilteringListModel<T> myModel;
  private final JScrollPane myScrollPane;
  private final MySpeedSearch mySpeedSearch;
  private boolean myAutoPackHeight = true;

  @Override
  public Object getData(@NotNull @NonNls String dataId) {
    if (SpeedSearchSupply.SPEED_SEARCH_CURRENT_QUERY.is(dataId)) {
      return mySearchField.getText();
    }
    return null;
  }

  public static <T> ListWithFilter<T> wrap(@NotNull JList<T> list, @NotNull JScrollPane scrollPane, @Nullable Function<T, String> namer) {
    return wrap(list, scrollPane, namer, false);
  }

<<<<<<< HEAD
  public static <T> ListWithFilter<T> wrap(@NotNull JList<T> list, @NotNull JScrollPane scrollPane, @Nullable Function<T, String> namer,
=======
  public static <T> JComponent wrap(@NotNull JList<? extends T> list, @NotNull JScrollPane scrollPane, @Nullable Function<? super T, String> namer,
>>>>>>> 0f911296
                                    boolean highlightAllOccurrences) {
    return new ListWithFilter<>(list, scrollPane, namer, highlightAllOccurrences);
  }

  private ListWithFilter(@NotNull JList<? extends T> list,
                         @NotNull JScrollPane scrollPane,
                         @Nullable Function<? super T, String> namer,
                         boolean highlightAllOccurrences) {
    super(new BorderLayout());

    if (list instanceof ComponentWithEmptyText) {
      ((ComponentWithEmptyText)list).getEmptyText().setText(UIBundle.message("message.noMatchesFound"));
    }

    myList = list;
    myScrollPane = scrollPane;

    mySearchField.getTextEditor().setFocusable(false);
    mySearchField.setVisible(false);

    add(mySearchField, BorderLayout.NORTH);
    add(myScrollPane, BorderLayout.CENTER);

    mySpeedSearch = new MySpeedSearch(highlightAllOccurrences);
    mySpeedSearch.setEnabled(namer != null);

    myList.addKeyListener(mySpeedSearch);
    int selectedIndex = myList.getSelectedIndex();
    int modelSize = myList.getModel().getSize();
    myModel = new NameFilteringListModel<T>(myList, (Function<T, String>)namer, s -> mySpeedSearch.shouldBeShowing(s), mySpeedSearch);
    if (myModel.getSize() == modelSize) {
      myList.setSelectedIndex(selectedIndex);
    }

    setBackground(list.getBackground());
    //setFocusable(true);
  }

  @Override
  protected void processFocusEvent(FocusEvent e) {
    super.processFocusEvent(e);
    if (e.getID() == FocusEvent.FOCUS_GAINED) {
      IdeFocusManager.getGlobalInstance().doWhenFocusSettlesDown(() -> {
        IdeFocusManager.getGlobalInstance().requestFocus(myList, true);
      });
    }
  }

  public boolean resetFilter() {
    boolean hadPattern = mySpeedSearch.isHoldingFilter();
    if (mySearchField.isVisible()) {
      mySpeedSearch.reset();
    }
    return hadPattern;
  }

  public SpeedSearch getSpeedSearch() {
    return mySpeedSearch;
  }

  private class MySpeedSearch extends SpeedSearch {
    boolean searchFieldShown;
    boolean myInUpdate;

    private MySpeedSearch(boolean highlightAllOccurrences) {
      super(highlightAllOccurrences);
      // native mac "clear button" is not captured by SearchTextField.onFieldCleared
      mySearchField.addDocumentListener(new DocumentAdapter() {
        @Override
        protected void textChanged(@NotNull DocumentEvent e) {
          if (myInUpdate) return;
          if (mySearchField.getText().isEmpty()) {
            mySpeedSearch.reset();
          }
        }
      });
      installSupplyTo(myList);
    }

    @Override
    public void update() {
      myInUpdate = true;
      mySearchField.getTextEditor().setBackground(UIUtil.getTextFieldBackground());
      onSpeedSearchPatternChanged();
      mySearchField.setText(getFilter());
      if (isHoldingFilter() && !searchFieldShown) {
        mySearchField.setVisible(true);
        searchFieldShown = true;
      }
      else if (!isHoldingFilter() && searchFieldShown) {
        mySearchField.setVisible(false);
        searchFieldShown = false;
      }

      myInUpdate = false;
      revalidate();
    }

    @Override
    public void noHits() {
      mySearchField.getTextEditor().setBackground(LightColors.RED);
    }

    private void revalidate() {
      JBPopup popup = PopupUtil.getPopupContainerFor(mySearchField);
      if (popup != null) {
        popup.pack(false, myAutoPackHeight);
      }
      ListWithFilter.this.revalidate();
    }
  }

  protected void onSpeedSearchPatternChanged() {
    T prevSelection = myList.getSelectedValue(); // save to restore the selection on filter drop
    myModel.refilter();
    if (myModel.getSize() > 0) {
      int fullMatchIndex = mySpeedSearch.isHoldingFilter() ? myModel.getClosestMatchIndex() : myModel.getElementIndex(prevSelection);
      if (fullMatchIndex != -1) {
        myList.setSelectedIndex(fullMatchIndex);
      }

      if (myModel.getSize() <= myList.getSelectedIndex() || !myModel.contains(myList.getSelectedValue())) {
        myList.setSelectedIndex(0);
      }
    }
    else {
      mySpeedSearch.noHits();
      revalidate();
    }
  }

  public JList<T> getList() {
    return myList;
  }

  public JScrollPane getScrollPane() {
    return myScrollPane;
  }

  public void setAutoPackHeight(boolean autoPackHeight) {
    myAutoPackHeight = autoPackHeight;
  }

  @Override
  public void requestFocus() {
    IdeFocusManager.getGlobalInstance().doWhenFocusSettlesDown(() -> {
      IdeFocusManager.getGlobalInstance().requestFocus(myList, true);
    });
  }
}<|MERGE_RESOLUTION|>--- conflicted
+++ resolved
@@ -8,7 +8,6 @@
 import com.intellij.openapi.actionSystem.DataProvider;
 import com.intellij.openapi.ui.popup.JBPopup;
 import com.intellij.openapi.ui.popup.util.PopupUtil;
-import com.intellij.openapi.util.Condition;
 import com.intellij.openapi.wm.IdeFocusManager;
 import com.intellij.ui.DocumentAdapter;
 import com.intellij.ui.LightColors;
@@ -46,11 +45,7 @@
     return wrap(list, scrollPane, namer, false);
   }
 
-<<<<<<< HEAD
-  public static <T> ListWithFilter<T> wrap(@NotNull JList<T> list, @NotNull JScrollPane scrollPane, @Nullable Function<T, String> namer,
-=======
-  public static <T> JComponent wrap(@NotNull JList<? extends T> list, @NotNull JScrollPane scrollPane, @Nullable Function<? super T, String> namer,
->>>>>>> 0f911296
+  public static <T> ListWithFilter<T> wrap(@NotNull JList<? extends T> list, @NotNull JScrollPane scrollPane, @Nullable Function<? super T, String> namer,
                                     boolean highlightAllOccurrences) {
     return new ListWithFilter<>(list, scrollPane, namer, highlightAllOccurrences);
   }
@@ -182,7 +177,8 @@
     }
   }
 
-  public JList<T> getList() {
+  @NotNull
+  public JList<? extends T> getList() {
     return myList;
   }
 
