--- conflicted
+++ resolved
@@ -64,16 +64,8 @@
   }
 
   @NotNull
-<<<<<<< HEAD
-  public Map<StubIndexKey, Map<Object, TIntArrayList>> indexStubTree() {
-    final Map<StubIndexKey, Map<Object, TIntArrayList>> result = new HashMap<StubIndexKey, Map<Object, TIntArrayList>>();
-
-    StubIndexSink sink = new StubIndexSink(result);
-=======
   public Map<StubIndexKey, Map<Object, int[]>> indexStubTree() {
-    SerializationManager serializationManager = SerializationManager.getInstance();
     StubIndexSink sink = new StubIndexSink();
->>>>>>> 041e6f9a
 
     for (int i = 0, plainListSize = myPlainList.size(); i < plainListSize; i++) {
       final StubElement<?> stub = myPlainList.get(i);
