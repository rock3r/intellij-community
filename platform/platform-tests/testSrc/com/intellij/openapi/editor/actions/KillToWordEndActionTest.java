/*
 * Copyright 2000-2011 JetBrains s.r.o.
 *
 * Licensed under the Apache License, Version 2.0 (the "License");
 * you may not use this file except in compliance with the License.
 * You may obtain a copy of the License at
 *
 * http://www.apache.org/licenses/LICENSE-2.0
 *
 * Unless required by applicable law or agreed to in writing, software
 * distributed under the License is distributed on an "AS IS" BASIS,
 * WITHOUT WARRANTIES OR CONDITIONS OF ANY KIND, either express or implied.
 * See the License for the specific language governing permissions and
 * limitations under the License.
 */
package com.intellij.openapi.editor.actions;

import com.intellij.openapi.editor.Document;
import com.intellij.openapi.editor.FoldRegion;
import com.intellij.openapi.editor.FoldingModel;
import com.intellij.openapi.editor.impl.CaretModelImpl;
import com.intellij.openapi.editor.impl.EditorImpl;
import com.intellij.openapi.fileEditor.FileDocumentManager;
import com.intellij.openapi.ide.CopyPasteManager;
import com.intellij.openapi.ide.KillRingTransferable;
import com.intellij.openapi.util.Disposer;
import com.intellij.testFramework.LightPlatformCodeInsightTestCase;
import org.jetbrains.annotations.NotNull;

import java.awt.datatransfer.DataFlavor;
import java.awt.datatransfer.Transferable;
import java.io.IOException;

/**
 * @author Denis Zhdanov
 * @since 04/19/2011
 */
public class KillToWordEndActionTest extends LightPlatformCodeInsightTestCase {

  public void testAtWordStart() throws IOException {
    doTest(
      "this is a <caret>string",
      "this is a <caret>"
    );
  }

  public void testInTheMiddle() throws IOException {
    doTest(
      "th<caret>is is a string",
      "th<caret> is a string"
    );
  }

  public void testAtWordEnd() throws IOException {
    doTest(
      "this is<caret> a string",
      "this is<caret> string"
    );
  }

  public void testAtWhiteSpaceBetweenWords() throws IOException {
    doTest(
      "this  <caret>     is  a string",
      "this  <caret>  a string"
    );
  }

  public void testAfterLastWordOnTheLineEnd() throws IOException {
    doTest(
      "this is the first string<caret>     \n" +
      "this is the second string",
      "this is the first string<caret>this is the second string"
    );
  }

  public void testAfterLastWord() throws IOException {
    doTest(
      "this is a string<caret>",
      "this is a string<caret>"
    );
  }

  public void testAfterLastWordBeforeWhiteSpace() throws IOException {
    doTest(
      "this is a string<caret>  ",
      "this is a string<caret>"
    );
  }
  
  public void testAtWhiteSpaceAtLineEnd() throws IOException {
    doTest(
      "this is the first string  <caret>     \n" +
      "this is the second string",
      "this is the first string  <caret>this is the second string"
    );
  }
  
  private void doTest(@NotNull String before, @NotNull String after) throws IOException {
    configureFromFileText(getTestName(false) + ".txt", before);
    killToWordEnd();
    checkResultByText(after);
  }

  public void testSubsequentKillsInterleavedByCaretMove() throws Exception {
    String text = "<caret>first second third";
    configureFromFileText(getTestName(false) + ".txt", text);
    killToWordEnd();
    checkResultByText(" second third");
    
    getEditor().getCaretModel().moveCaretRelatively(1, 0, false, false, false);
    getEditor().getCaretModel().moveCaretRelatively(-1, 0, false, false, false);
    killToWordEnd();
    Transferable contents = CopyPasteManager.getInstance().getContents();
    assertTrue(contents instanceof KillRingTransferable);
    Object string = contents.getTransferData(DataFlavor.stringFlavor);
    assertEquals(" second", string);
  }

<<<<<<< HEAD
  public void testDoubleAction() throws Exception {
    String text = "<caret>first\n" +
                  "second\n" +
                  "third";
    configureFromFileText(getTestName(false) + ".txt", text);
    killToWordEnd();
    killToWordEnd();
    Transferable contents = CopyPasteManager.getInstance().getContents();
    assertTrue(contents instanceof KillRingTransferable);
    Object string = contents.getTransferData(DataFlavor.stringFlavor);
    assertEquals("first\nsecond\n", string);
  }
=======
  public void testSubsequentKills() throws Exception {
    String text = "<caret>first second third";
    configureFromFileText(getTestName(false) + ".txt", text);
    killToWordEnd();
    killToWordEnd();
    checkResultByText(" third");

    Transferable contents = CopyPasteManager.getInstance().getContents();
    assertTrue(contents instanceof KillRingTransferable);
    Object string = contents.getTransferData(DataFlavor.stringFlavor);
    assertEquals("first second", string);
  }

  public void testSubsequentKillsInterruptedBySave() throws Exception {
    String text = "public class ParentCopy {\n" +
                  "        public Insets getBorderInsets(<caret>Component c) {\n" +
                  "        }\n" +
                  "    }";
    configureFromFileText(getTestName(false) + ".java", text);
    cutToLineEnd();
    cutToLineEnd();
    final FileDocumentManager manager = FileDocumentManager.getInstance();
    manager.saveAllDocuments();
    cutToLineEnd();
    cutToLineEnd();
    checkResultByText("public class ParentCopy {\n" +
                      "        public Insets getBorderInsets(    }");

    Transferable contents = CopyPasteManager.getInstance().getContents();
    assertTrue(contents instanceof KillRingTransferable);
    Object string = contents.getTransferData(DataFlavor.stringFlavor);
    assertEquals("Component c) {\n        }\n", string);
  }

  public void testSubsequentKillsWithFolding() throws Exception {
    String text = "public class ParentCopy {\n" +
                  "        public Insets getBorderInsets(<caret>Component c) {\n" +
                  "        }\n" +
                  "    }";
    configureFromFileText(getTestName(false) + ".java", text);
    final FoldingModel model = myEditor.getFoldingModel();
    model.runBatchFoldingOperation(new Runnable() {
      @Override
      public void run() {
        final FoldRegion foldRegion = model.addFoldRegion(70, 90, "");
        assertNotNull(foldRegion);
        foldRegion.setExpanded(false);
        assertFalse(foldRegion.isExpanded());
      }
    });

    cutToLineEnd();
    cutToLineEnd();
    model.runBatchFoldingOperationDoNotCollapseCaret(new Runnable() {
      @Override
      public void run() {
        final FoldRegion[] regions = model.getAllFoldRegions();
        for (FoldRegion region : regions) {
          assertNotNull(region);
          region.setExpanded(true);
        }

      }
    });
    cutToLineEnd();
    cutToLineEnd();
    checkResultByText("public class ParentCopy {\n" +
                      "        public Insets getBorderInsets(    }");

    Transferable contents = CopyPasteManager.getInstance().getContents();
    assertTrue(contents instanceof KillRingTransferable);
    Object string = contents.getTransferData(DataFlavor.stringFlavor);
    assertEquals("Component c) {\n        }\n", string);
  }

  public void testDoubleEditors() throws Exception {
    String text = "<caret>first second third";
    configureFromFileText(getTestName(false) + ".txt", text);
    final Document document = myEditor.getDocument();
    final CaretModelImpl caretModel = new CaretModelImpl((EditorImpl)myEditor);
    try {
      document.addDocumentListener(caretModel);
      caretModel.moveToOffset(document.getTextLength()-1);
      killToWordEnd();
      killToWordEnd();
      checkResultByText(" third");

      Transferable contents = CopyPasteManager.getInstance().getContents();
      assertTrue(contents instanceof KillRingTransferable);
      Object string = contents.getTransferData(DataFlavor.stringFlavor);
      assertEquals("first second", string);
    }
    finally {
      Disposer.dispose(caretModel);
    }
  }


  public void testKillsInterruptedByDelete() throws Exception {
    String text = "public class ParentCopy {\n" +
                  "        public Insets getBorderInsets(<caret>Component c) {\n" +
                  "        }\n" +
                  "    }";
    configureFromFileText(getTestName(false) + ".java", text);
    cutToLineEnd();
    deleteLine();
    cutToLineEnd();
    cutToLineEnd();
    checkResultByText("public class ParentCopy {\n" +
                      "        }");

    Transferable contents = CopyPasteManager.getInstance().getContents();
    assertTrue(contents instanceof KillRingTransferable);
    Object string = contents.getTransferData(DataFlavor.stringFlavor);
    assertEquals("\n" +
                 "    }", string);
  }

  public void testKillsInterruptedByDeleteLine() throws Exception {
    String text = "public class ParentCopy {\n" +
                  "        public Insets getBorderInsets(<caret>Component c) {\n" +
                  "        }\n" +
                  "    }";
    configureFromFileText(getTestName(false) + ".java", text);
    cutToLineEnd();
    deleteLine();
    cutToLineEnd();
    cutToLineEnd();
    checkResultByText("public class ParentCopy {\n" +
                      "        }");

    Transferable contents = CopyPasteManager.getInstance().getContents();
    assertTrue(contents instanceof KillRingTransferable);
    Object string = contents.getTransferData(DataFlavor.stringFlavor);
    assertEquals("\n" +
                 "    }", string);
  }

  public void testKillsInterruptedByDeleteLineEnd() throws Exception {
    String text = "public class ParentCopy {\n" +
                  "        public Insets getBorderInsets(<caret>Component c) {\n" +
                  "        }\n" +
                  "    }";
    configureFromFileText(getTestName(false) + ".java", text);
    cutToLineEnd();
    executeAction("EditorDeleteToLineEnd");
    cutToLineEnd();
    cutToLineEnd();
    checkResultByText("public class ParentCopy {\n" +
                      "        public Insets getBorderInsets(    }");

    Transferable contents = CopyPasteManager.getInstance().getContents();
    assertTrue(contents instanceof KillRingTransferable);
    Object string = contents.getTransferData(DataFlavor.stringFlavor);
    assertEquals("        }\n", string);
  }

  public void testKillsInterruptedByDeleteWord() throws Exception {
    String text = "public class ParentCopy {\n" +
                  "        public Insets getBorderInsets(<caret>Component c) {\n" +
                  "        }\n" +
                  "    }";
    configureFromFileText(getTestName(false) + ".java", text);
    cutToLineEnd();
    executeAction("EditorDeleteToWordEnd");
    cutToLineEnd();
    cutToLineEnd();
    checkResultByText("public class ParentCopy {\n" +
                      "        public Insets getBorderInsets(    }");

    Transferable contents = CopyPasteManager.getInstance().getContents();
    assertTrue(contents instanceof KillRingTransferable);
    Object string = contents.getTransferData(DataFlavor.stringFlavor);
    assertEquals("}\n", string);
  }

  public void testKillsInterruptedBySplit() throws Exception {
    String text = "public class ParentCopy {\n" +
                  "        public Insets getBorderInsets(<caret>Component c) {\n" +
                  "        }\n" +
                  "    }";
    configureFromFileText(getTestName(false) + ".java", text);
    cutToLineEnd();
    executeAction("EditorSplitLine");
    cutToLineEnd();
    cutToLineEnd();
    checkResultByText("public class ParentCopy {\n" +
                      "        public Insets getBorderInsets(        }\n" +
                      "    }");

    Transferable contents = CopyPasteManager.getInstance().getContents();
    assertTrue(contents instanceof KillRingTransferable);
    Object string = contents.getTransferData(DataFlavor.stringFlavor);
    assertEquals("\n" +
                 "                \n", string);
  }

  public void testKillsInterruptedByStartNewLine() throws Exception {
    String text = "public class ParentCopy {\n" +
                  "        public Insets getBorderInsets(<caret>Component c) {\n" +
                  "        }\n" +
                  "    }";
    configureFromFileText(getTestName(false) + ".java", text);
    cutToLineEnd();
    executeAction("EditorStartNewLine");
    cutToLineEnd();
    cutToLineEnd();
    checkResultByText("public class ParentCopy {\n" +
                      "        public Insets getBorderInsets(\n" +
                      "                \n" +
                      "    }");

    Transferable contents = CopyPasteManager.getInstance().getContents();
    assertTrue(contents instanceof KillRingTransferable);
    Object string = contents.getTransferData(DataFlavor.stringFlavor);
    assertEquals("\n" +
                 "        }", string);
  }

>>>>>>> fdee8bcc
}<|MERGE_RESOLUTION|>--- conflicted
+++ resolved
@@ -43,7 +43,7 @@
       "this is a <caret>"
     );
   }
-
+  
   public void testInTheMiddle() throws IOException {
     doTest(
       "th<caret>is is a string",
@@ -116,20 +116,6 @@
     assertEquals(" second", string);
   }
 
-<<<<<<< HEAD
-  public void testDoubleAction() throws Exception {
-    String text = "<caret>first\n" +
-                  "second\n" +
-                  "third";
-    configureFromFileText(getTestName(false) + ".txt", text);
-    killToWordEnd();
-    killToWordEnd();
-    Transferable contents = CopyPasteManager.getInstance().getContents();
-    assertTrue(contents instanceof KillRingTransferable);
-    Object string = contents.getTransferData(DataFlavor.stringFlavor);
-    assertEquals("first\nsecond\n", string);
-  }
-=======
   public void testSubsequentKills() throws Exception {
     String text = "<caret>first second third";
     configureFromFileText(getTestName(false) + ".txt", text);
@@ -349,5 +335,4 @@
                  "        }", string);
   }
 
->>>>>>> fdee8bcc
 }