// Copyright 2000-2022 JetBrains s.r.o. and contributors. Use of this source code is governed by the Apache 2.0 license.
package com.intellij.execution.testframework;

import com.intellij.codeInsight.MetaAnnotationUtil;
import com.intellij.execution.JavaTestConfigurationBase;
import com.intellij.execution.Location;
import com.intellij.execution.PsiLocation;
import com.intellij.execution.RunnerAndConfigurationSettings;
import com.intellij.execution.actions.ConfigurationContext;
import com.intellij.execution.actions.ConfigurationFromContext;
import com.intellij.execution.configurations.ConfigurationType;
import com.intellij.execution.junit.InheritorChooser;
import com.intellij.execution.junit2.PsiMemberParameterizedLocation;
import com.intellij.execution.junit2.info.MethodLocation;
import com.intellij.lang.jvm.annotation.JvmAnnotationArrayValue;
import com.intellij.lang.jvm.annotation.JvmAnnotationAttribute;
import com.intellij.lang.jvm.annotation.JvmAnnotationAttributeValue;
import com.intellij.lang.jvm.annotation.JvmAnnotationConstantValue;
import com.intellij.openapi.application.ModalityState;
import com.intellij.openapi.application.ReadAction;
import com.intellij.openapi.diagnostic.Logger;
import com.intellij.openapi.module.Module;
import com.intellij.openapi.module.ModuleUtilCore;
import com.intellij.openapi.project.Project;
import com.intellij.openapi.util.Ref;
import com.intellij.psi.*;
import com.intellij.psi.util.InheritanceUtil;
import com.intellij.psi.util.PsiTreeUtil;
import com.intellij.util.concurrency.AppExecutorUtil;
import com.intellij.util.containers.ContainerUtil;
import org.jetbrains.annotations.NotNull;
import org.jetbrains.annotations.Nullable;

import java.util.Collections;
import java.util.List;
import java.util.Optional;

import static com.siyeh.ig.junit.JUnitCommonClassNames.ORG_JUNIT_JUPITER_PARAMS_PARAMETERIZED_TEST;
import static com.siyeh.ig.junit.JUnitCommonClassNames.SOURCE_ANNOTATIONS;

import static com.siyeh.ig.junit.JUnitCommonClassNames.ORG_JUNIT_JUPITER_PARAMS_PARAMETERIZED_TEST;
import static com.siyeh.ig.junit.JUnitCommonClassNames.SOURCE_ANNOTATIONS;

public abstract class AbstractInClassConfigurationProducer<T extends JavaTestConfigurationBase> extends AbstractJavaTestConfigurationProducer<T> {
  private static final Logger LOG = Logger.getInstance(AbstractInClassConfigurationProducer.class);

  /**
   * @deprecated Override {@link #getConfigurationFactory()}.
   */
  @Deprecated(forRemoval = true)
  protected AbstractInClassConfigurationProducer(ConfigurationType configurationType) {
    super(configurationType);
  }

  protected AbstractInClassConfigurationProducer() {
  }

  @Override
  public void onFirstRun(@NotNull final ConfigurationFromContext configuration,
                         @NotNull final ConfigurationContext fromContext,
                         @NotNull Runnable performRunnable) {
    final PsiElement psiElement = configuration.getSourceElement();
    if (psiElement instanceof PsiMethod || psiElement instanceof PsiClass) {

      final PsiMethod psiMethod;
      final PsiClass containingClass;

      if (psiElement instanceof PsiMethod) {
        psiMethod = (PsiMethod)psiElement;
        containingClass = psiMethod.getContainingClass();
      }
      else {
        psiMethod = null;
        containingClass = (PsiClass)psiElement;
      }

      final InheritorChooser inheritorChooser = new InheritorChooser() {
        @Override
        protected void runForClasses(List<PsiClass> classes, PsiMethod method, ConfigurationContext context, Runnable performRunnable) {
          ReadAction.nonBlocking(() -> {
              ((T)configuration.getConfiguration()).bePatternConfiguration(classes, method);
              if (!classes.isEmpty()) {
                PsiClass containerClass = psiElement instanceof PsiMethod ? ((PsiMethod)psiElement).getContainingClass()
                                                                          : ((PsiClass)psiElement);
                setNestedClass(classes.get(0), containerClass);
              }
            })
            .finishOnUiThread(ModalityState.NON_MODAL, v -> super.runForClasses(classes, method, context, performRunnable))
            .submit(AppExecutorUtil.getAppExecutorService());
        }

        @Override
        protected void runForClass(PsiClass aClass,
                                   PsiMethod psiMethod,
                                   ConfigurationContext context,
                                   Runnable performRunnable) {
          PsiClass containerClass;
          if (psiElement instanceof PsiMethod) {
            final Project project = psiMethod.getProject();
            final MethodLocation methodLocation = new MethodLocation(project, psiMethod, PsiLocation.fromPsiElement(aClass));
            ((T)configuration.getConfiguration()).beMethodConfiguration(methodLocation);
            containerClass = psiMethod.getContainingClass();
          }
          else {
            ((T)configuration.getConfiguration()).beClassConfiguration(aClass);
            containerClass = (PsiClass)psiElement;
          }
          setNestedClass(aClass, containerClass);
          super.runForClass(aClass, psiMethod, context, performRunnable);
        }

        private void setNestedClass(PsiClass aClass, PsiClass containerClass) {
          if (containerClass != null && !aClass.isInheritor(containerClass, true)) {
            for (PsiClass innerClass : aClass.getAllInnerClasses()) {
              //when there are multiple inners with the same super - we just take the first for now;
              //otherwise chooser should have more than one step
              if (InheritanceUtil.isInheritorOrSelf(innerClass, containerClass, true)) {
                ((T)configuration.getConfiguration()).withNestedClass(innerClass);
                break;
              }
            }
          }
        }
      };
      if (inheritorChooser.runMethodInAbstractClass(fromContext, performRunnable, psiMethod, containingClass,
                                                    aClass -> aClass.hasModifierProperty(PsiModifier.ABSTRACT) && isTestClass(aClass))) {
        return;
      }
    }
    super.onFirstRun(configuration, fromContext, performRunnable);
  }

  @Override
  protected boolean setupConfigurationFromContext(@NotNull T configuration,
                                                  @NotNull ConfigurationContext context,
                                                  @NotNull Ref<PsiElement> sourceElement) {
    if (isMultipleElementsSelected(context)) {
      return false;
    }

    final Location contextLocation = context.getLocation();

    setupConfigurationParamName(configuration, contextLocation);

    PsiClass psiClass = null;
    PsiElement element = context.getPsiLocation();
    Integer sourceValueIndex = null;
    while (element != null) {
      if (element instanceof PsiClass && isTestClass((PsiClass)element)) {
        psiClass = (PsiClass)element;
        break;
      }
      else if (element instanceof PsiMember) {
        psiClass = contextLocation instanceof MethodLocation ? ((MethodLocation)contextLocation).getContainingClass()
                                                             : contextLocation instanceof PsiMemberParameterizedLocation
                                                               ? ((PsiMemberParameterizedLocation)contextLocation).getContainingClass()
                                                               : ((PsiMember)element).getContainingClass();
        if (isTestClass(psiClass)) {
          break;
        }
      }
      else if (element instanceof PsiClassOwner) {
        final PsiClass[] classes = ((PsiClassOwner)element).getClasses();
        if (classes.length == 1) {
          psiClass = classes[0];
          break;
        }
      }
      else if (element instanceof PsiJavaToken) {
        PsiJavaToken token = (PsiJavaToken)element;
        JvmAnnotationAttribute annotationArrayValue = getAnnotationValue(token);
        if (annotationArrayValue != null) {
          sourceValueIndex = getSourceValueIndex(token, annotationArrayValue);
        }
      }
      element = element.getParent();
    }
    if (!isTestClass(psiClass)) return false;
    String classQualifiedName = psiClass.getQualifiedName();
    if (classQualifiedName == null) return false;

    PsiElement psiElement = psiClass;
    RunnerAndConfigurationSettings settings = cloneTemplateConfiguration(context);
    setupConfigurationModule(context, configuration);
    final Module originalModule = configuration.getConfigurationModule().getModule();
    configuration.beClassConfiguration(psiClass);

    PsiMethod method = PsiTreeUtil.getParentOfType(context.getPsiLocation(), PsiMethod.class, false);
    while (method != null) {
      if (isTestMethod(false, method)) {
        configuration.beMethodConfiguration(MethodLocation.elementInClass(method, psiClass));
        psiElement = method;
      }
      method = PsiTreeUtil.getParentOfType(method, PsiMethod.class);
    }

    configuration.restoreOriginalModule(originalModule);
    Module module = configuration.getConfigurationModule().getModule();
    if (module == null && psiClass.getManager().isInProject(psiClass)) {
      PsiFile containingFile = psiClass.getContainingFile();
      if (LOG.isDebugEnabled()) {
        LOG.info("No module found: " +
                 "generated name:" + configuration.getName() +
                 "; valid: " + psiClass.isValid() +
                 "; physical: " + psiClass.isPhysical() +
                 "; className: " + classQualifiedName +
                 "; file: " + containingFile +
                 "; module: " + ModuleUtilCore.findModuleForPsiElement(psiClass.getContainingFile()) +
                 "; original module: " + originalModule);
      }
      return false;
    }
    settings.setName(configuration.getName());
    sourceElement.set(psiElement);

    if (sourceValueIndex != null) {
<<<<<<< HEAD
      String oldParameters = configuration.getProgramParameters() != null ? configuration.getProgramParameters() + " " : "";
      final String newProgramParameters = oldParameters + "valueSource " + sourceValueIndex;
=======
      String oldParameters = configuration.getProgramParameters() != null ? configuration.getProgramParameters() : "";
      final String newProgramParameters = oldParameters + " valueSource " + sourceValueIndex;
>>>>>>> c9dc6337
      configuration.setProgramParameters(newProgramParameters);
    }
    return true;
  }

  @Nullable
  private static JvmAnnotationAttribute getAnnotationValue(PsiJavaToken token) {
    PsiAnnotation psiAnnotation = PsiTreeUtil.getParentOfType(token, PsiAnnotation.class, true, PsiMethod.class);
    if (psiAnnotation == null) return null;
    String annotationName = psiAnnotation.getQualifiedName();
    if (annotationName == null) return null;
    boolean match = ContainerUtil.exists(SOURCE_ANNOTATIONS, anno ->
      annotationName.equals(anno));
    if (!match) return null;
    PsiElement annotationContext = psiAnnotation.getContext();
    if (annotationContext == null) return null;
    PsiElement parent = annotationContext.getParent();
    if (parent instanceof PsiModifierListOwner) {
      boolean isMetaAnnotated = MetaAnnotationUtil.isMetaAnnotated((PsiModifierListOwner)parent,
                                                             Collections.singleton(ORG_JUNIT_JUPITER_PARAMS_PARAMETERIZED_TEST));
      if (!isMetaAnnotated) return null;
      return ContainerUtil.getFirstItem(psiAnnotation.getAttributes());
    }
    return null;
  }

  private static Integer getSourceValueIndex(PsiJavaToken token, JvmAnnotationAttribute attribute) {
    JvmAnnotationAttributeValue annotationValues = attribute.getAttributeValue();
    if (annotationValues instanceof JvmAnnotationArrayValue) {
      JvmAnnotationArrayValue values = (JvmAnnotationArrayValue)annotationValues;
      List<JvmAnnotationAttributeValue> valuesAttr = values.getValues();
<<<<<<< HEAD
      String text = token.getText();
      JvmAnnotationAttributeValue value = ContainerUtil.find(valuesAttr, v -> {
        if (v instanceof JvmAnnotationConstantValue) {
          Object constantValue = ((JvmAnnotationConstantValue)v).getConstantValue();
          return constantValue != null && text.equals("\"" + constantValue + "\"");
        }
        return false;
      });
      if (value != null) {
=======
      Optional<JvmAnnotationAttributeValue> first = valuesAttr.stream().filter(val -> {
        if (val instanceof JvmAnnotationConstantValue) {
          Object value = ((JvmAnnotationConstantValue)val).getConstantValue();
          if (value == null) return false;
          return token.getText().equals("\"" + value + "\"");
        }
        return false;
      }).findFirst();
      if (first.isPresent()) {
        JvmAnnotationAttributeValue value = first.get();
>>>>>>> c9dc6337
        return valuesAttr.indexOf(value);
      }
    }
    return null;
  }
}
<<<<<<< HEAD
=======

>>>>>>> c9dc6337
<|MERGE_RESOLUTION|>--- conflicted
+++ resolved
@@ -214,13 +214,8 @@
     sourceElement.set(psiElement);
 
     if (sourceValueIndex != null) {
-<<<<<<< HEAD
       String oldParameters = configuration.getProgramParameters() != null ? configuration.getProgramParameters() + " " : "";
       final String newProgramParameters = oldParameters + "valueSource " + sourceValueIndex;
-=======
-      String oldParameters = configuration.getProgramParameters() != null ? configuration.getProgramParameters() : "";
-      final String newProgramParameters = oldParameters + " valueSource " + sourceValueIndex;
->>>>>>> c9dc6337
       configuration.setProgramParameters(newProgramParameters);
     }
     return true;
@@ -252,7 +247,6 @@
     if (annotationValues instanceof JvmAnnotationArrayValue) {
       JvmAnnotationArrayValue values = (JvmAnnotationArrayValue)annotationValues;
       List<JvmAnnotationAttributeValue> valuesAttr = values.getValues();
-<<<<<<< HEAD
       String text = token.getText();
       JvmAnnotationAttributeValue value = ContainerUtil.find(valuesAttr, v -> {
         if (v instanceof JvmAnnotationConstantValue) {
@@ -262,25 +256,10 @@
         return false;
       });
       if (value != null) {
-=======
-      Optional<JvmAnnotationAttributeValue> first = valuesAttr.stream().filter(val -> {
-        if (val instanceof JvmAnnotationConstantValue) {
-          Object value = ((JvmAnnotationConstantValue)val).getConstantValue();
-          if (value == null) return false;
-          return token.getText().equals("\"" + value + "\"");
-        }
-        return false;
-      }).findFirst();
-      if (first.isPresent()) {
-        JvmAnnotationAttributeValue value = first.get();
->>>>>>> c9dc6337
         return valuesAttr.indexOf(value);
       }
     }
     return null;
   }
 }
-<<<<<<< HEAD
-=======
-
->>>>>>> c9dc6337
+
